--- conflicted
+++ resolved
@@ -39,54 +39,30 @@
                                          focal_length)
 disp = Disp.calc_DISP(sourcepos[0],
                             sourcepos[1],
-                            df['cen_x'].get_values(),
-                            df['cen_y'].get_values())
+                            df['x'].get_values(),
+                            df['y'].get_values())
 #Add dist to the DataFrame
 df['disp'] = disp
 
 # Set Training and Test sets
 df['is_train'] = np.random.uniform(0,1,len(df))<= 0.75
 
-<<<<<<< HEAD
+
 #Add some features required for training to the DataFrame
 df['w/l'] = df['width']/df['length'] #Width over length
 df['mcEnergy'] = np.log10(df['mcEnergy']*1e3) #Log10(Energy) in GeV
-df['size'] = np.log10(df['size']) #Size in the form log10(size)
-=======
-width = data.field('width')
-length = data.field('length')
-intensity = data.field('intensity')
-phi = data.field('phi')
-energy = np.log10(data.field('mcEnergy')*1e3) #Log of energy in GeV
-x = data.field('x')
-y = data.field('y')
-psi = data.field('psi')
-r = data.field('r')
->>>>>>> 903f92fe
+df['intensity'] = np.log10(df['intensity']) #Size in the form log10(size)
 
 train, test = df[df['is_train']==True],df[df['is_train']==False]
 
-<<<<<<< HEAD
 #List of features for training
-features = ['size','r','width','length','w/l','phi','psi']
-=======
-sourcepos = Disp.calc_CamSourcePos(mcAlt,mcAz,mcAlttel,mcAztel,focal_length)
-disp = Disp.calc_DISP(sourcepos[0], sourcepos[1], x, y)
->>>>>>> 903f92fe
+features = ['intensity','r','width','length','w/l','phi','psi']
 
 #Reconstruct DISP
 max_depth = 50
 regr_rf = RandomForestRegressor(max_depth=max_depth, random_state=2,n_estimators=100)                                                           
 regr_rf.fit(train[features], train['disp'])
 disprec = regr_rf.predict(test[features])
-
-<<<<<<< HEAD
-=======
-X_disp = np.array([width / length, intensity, width, length, r, phi, psi]).T
-X_dtrain, X_dtest, Disp_train, Disp_test = train_test_split(X_disp, disp,
-                                                    train_size=int(2*nevents/3),
-                                                    random_state=4)
->>>>>>> 903f92fe
 
 difD = ((test['disp']-disprec)/test['disp'])
 print(difD.mean(),difD.std())
