--- conflicted
+++ resolved
@@ -14,13 +14,8 @@
 from sklearn.model_selection import train_test_split
 import os
 from . import utils
-<<<<<<< HEAD
 from . import disp
-from ..io import get_standard_config, standard_config, replace_config
-=======
 from ..io import standard_config, replace_config
->>>>>>> cbeace70
-
 
 __all__ = [
     'train_energy',
