--- conflicted
+++ resolved
@@ -445,11 +445,7 @@
     return array_info
 
 
-<<<<<<< HEAD
-def read_optic(filename, telescope_name):
-=======
 def read_single_optics(filename, telescope_name):
->>>>>>> 862f80e6
     """
     Read a specific telescope optics from a DL1 file
 
@@ -492,19 +488,11 @@
     telescope_optics_table = Table.read(filename, path=telescope_optics_path)
     optics_dict = {}
     for telescope_name in telescope_optics_table['name']:
-<<<<<<< HEAD
-        optics_dict[telescope_name] = read_optic(filename, telescope_name)
-    return optics_dict
-
-
-def read_camera_geometry(filename, camera_name):
-=======
         optics_dict[telescope_name] = read_single_optics(filename, telescope_name)
     return optics_dict
 
 
 def read_single_camera_geometry(filename, camera_name):
->>>>>>> 862f80e6
     """
     Read a specific camera geometry from a DL1 file
 
@@ -537,19 +525,11 @@
     subarray_layout_path = 'configuration/instrument/subarray/layout'
     camera_geoms = {}
     for camera_name in set(Table.read(filename, path=subarray_layout_path)['camera_type']):
-<<<<<<< HEAD
-        camera_geoms[camera_name] = read_camera_geometry(filename, camera_name)
-    return camera_geoms
-
-
-def read_camera_readout(filename, camera_name):
-=======
         camera_geoms[camera_name] = read_single_camera_geometry(filename, camera_name)
     return camera_geoms
 
 
 def read_single_camera_readout(filename, camera_name):
->>>>>>> 862f80e6
     """
     Read a specific camera readout from a DL1 file
 
@@ -582,19 +562,11 @@
     camera_readouts = {}
     for row in Table.read(filename, path=subarray_layout_path):
         camera_name = row['camera_type']
-<<<<<<< HEAD
-        camera_readouts[row['tel_id']] = read_camera_readout(filename, camera_name)
-    return camera_readouts
-
-
-def read_camera_description(filename, camera_name):
-=======
         camera_readouts[row['tel_id']] = read_single_camera_readout(filename, camera_name)
     return camera_readouts
 
 
 def read_single_camera_description(filename, camera_name):
->>>>>>> 862f80e6
     """
     Read a specific camera description from a DL1 file
 
@@ -607,21 +579,12 @@
     -------
     `ctapipe.instrument.camera.description.CameraDescription`
     """
-<<<<<<< HEAD
-    geom = read_camera_geometry(filename, camera_name)
-    readout = read_camera_readout(filename, camera_name)
-    return CameraDescription(camera_name, geometry=geom, readout=readout)
-
-
-def read_telescope_description(filename, telescope_name, telescope_type, camera_name):
-=======
     geom = read_single_camera_geometry(filename, camera_name)
     readout = read_single_camera_readout(filename, camera_name)
     return CameraDescription(camera_name, geometry=geom, readout=readout)
 
 
 def read_single_telescope_description(filename, telescope_name, telescope_type, camera_name):
->>>>>>> 862f80e6
     """
     Read a specific telescope description from a DL1 file
 
@@ -635,13 +598,8 @@
     -------
     `ctapipe.instrument.telescope.TelescopeDescription`
     """
-<<<<<<< HEAD
-    optics = read_optic(filename, telescope_name)
-    camera_descr = read_camera_description(filename, camera_name)
-=======
     optics = read_single_optics(filename, telescope_name)
     camera_descr = read_single_camera_description(filename, camera_name)
->>>>>>> 862f80e6
     return TelescopeDescription(telescope_name, telescope_type, optics=optics, camera=camera_descr)
 
 
@@ -678,13 +636,8 @@
     for row in subarray_table:
         tel_name = row['name']
         camera_type = row['camera_type']
-<<<<<<< HEAD
-        optics = read_optic(filename, tel_name)
-        camera = read_camera_description(filename, camera_type)
-=======
         optics = read_single_optics(filename, tel_name)
         camera = read_single_camera_description(filename, camera_type)
->>>>>>> 862f80e6
         descriptions[row['tel_id']] = TelescopeDescription(row['name'], row['type'], optics=optics, camera=camera)
     return descriptions
 
@@ -703,14 +656,9 @@
     """
     subarray_table = read_subarray_table(filename)
     pos_dict = {}
-<<<<<<< HEAD
-    for row in subarray_table['tel_id', 'pos_x', 'pos_y', 'pos_z'].iterrows():
-        pos_dict[row[0]] = row[1], row[2], row[3]
-=======
     pos_unit = subarray_table['pos_x'].unit
     for row in subarray_table:
         pos_dict[row['tel_id']] = np.array([row['pos_x'], row['pos_y'], row['pos_z']]) * pos_unit
->>>>>>> 862f80e6
     return pos_dict
 
 
