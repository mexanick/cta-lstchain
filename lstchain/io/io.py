--- conflicted
+++ resolved
@@ -2,10 +2,7 @@
 from multiprocessing import Pool
 import numpy as np
 import pandas as pd
-<<<<<<< HEAD
-=======
-from astropy.table import Table, vstack
->>>>>>> af0b5bf9
+
 import tables
 from tables import open_file
 import os
@@ -28,13 +25,10 @@
 
 from astropy.utils import deprecated
 from astropy import table
-<<<<<<< HEAD
 from astropy.table import Table, vstack
 import astropy.units as u
 
 from pyirf.simulations import SimulatedEventsInfo
-=======
->>>>>>> af0b5bf9
 
 __all__ = ['read_simu_info_hdf5',
            'read_simu_info_merged_hdf5',
@@ -55,25 +49,17 @@
            'write_dataframe',
            'write_dl2_dataframe',
            'write_calibration_data',
-<<<<<<< HEAD
            'read_mc_dl2_to_pyirf',
-           'read_data_dl2_to_QTable'
-=======
-           'read_dl2_to_pyirf',
+           'read_data_dl2_to_QTable',
            'read_dl2_params',
            'extract_observation_time',
            'merge_dl2_runs'
->>>>>>> af0b5bf9
            ]
-
-
 
 dl1_params_lstcam_key = 'dl1/event/telescope/parameters/LST_LSTCam'
 dl1_images_lstcam_key = 'dl1/event/telescope/image/LST_LSTCam'
 dl2_params_lstcam_key = 'dl2/event/telescope/parameters/LST_LSTCam'
 dl1_params_src_dep_lstcam_key = 'dl1/event/telescope/parameters_src_dependent/LST_LSTCam'
-
-
 
 def read_simu_info_hdf5(filename):
     """
@@ -382,7 +368,7 @@
 def write_array_info_08(subarray, output_filename):
     """
     Write the array info to a ctapipe v0.8 compatible DL1 HDF5 file
-    This is a temporary solution until we move to ctapipe v0.9.1. 
+    This is a temporary solution until we move to ctapipe v0.9.1.
 
     Parameters
     ----------
@@ -426,7 +412,7 @@
           output_filename,
           path=f"/configuration/instrument/telescope/camera/geometry_{camera}",
           append=True,
-          serialize_meta=serialize_meta          
+          serialize_meta=serialize_meta
         )
         camera.readout.to_table().write(
           output_filename,
@@ -1092,7 +1078,6 @@
 
     return events, pyirf_simu_info
 
-<<<<<<< HEAD
 def read_data_dl2_to_QTable(filename):
     """
     Read data DL2 files from lstchain and return QTable format
@@ -1129,7 +1114,6 @@
         data[k] *= v
 
     return data
-=======
 
 def read_dl2_params(t_filename, columns_to_read=None):
     '''
@@ -1197,5 +1181,4 @@
 
     observation_time = sum([t.total_seconds() for t in observation_times])
     df = pd.concat(df_list)
-    return observation_time, df
->>>>>>> af0b5bf9
+    return observation_time, df