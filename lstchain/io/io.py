import h5py
from multiprocessing import Pool
import numpy as np
import pandas as pd
from astropy.table import Table, vstack, QTable
import tables
from tables import open_file
import os
import astropy.units as u
import ctapipe
import lstchain
from ctapipe.io import HDF5TableReader
from ctapipe.containers import SimulationConfigContainer
from ctapipe.io import HDF5TableWriter
from eventio import Histograms
from eventio.search_utils import yield_toplevel_of_type
from .lstcontainers import ThrownEventsHistogram, ExtraMCInfo, MetaData
from tqdm import tqdm

# from ctapipe.tools.stage1 import Stage1ProcessorTool
from astropy.utils import deprecated
from ctapipe.instrument import (
    OpticsDescription,
    CameraGeometry,
    CameraDescription,
    CameraReadout,
    TelescopeDescription,
    SubarrayDescription,
)
from pyirf.simulations import SimulatedEventsInfo

import logging

log = logging.getLogger(__name__)


__all__ = [
    "read_simu_info_hdf5",
    "read_simu_info_merged_hdf5",
    "get_dataset_keys",
    "write_simtel_energy_histogram",
    "write_mcheader",
    "write_array_info",
    "check_thrown_events_histogram",
    "check_mcheader",
    "check_metadata",
    "read_metadata",
    "auto_merge_h5files",
    "smart_merge_h5files",
    "global_metadata",
    "add_global_metadata",
    "write_subarray_tables",
    "write_metadata",
    "write_dataframe",
    "write_dl2_dataframe",
    "write_calibration_data",
    "read_mc_dl2_to_pyirf",
    "read_data_dl2_to_QTable",
    "read_dl2_params",
    "extract_observation_time",
    "merge_dl2_runs",
]

dl1_params_tel_mon_ped_key = "dl1/event/telescope/monitoring/pedestal"
dl1_params_tel_mon_cal_key = "/dl1/event/telescope/monitoring/calibration"
dl1_params_lstcam_key = "dl1/event/telescope/parameters/LST_LSTCam"
dl1_images_lstcam_key = "dl1/event/telescope/image/LST_LSTCam"
dl2_params_lstcam_key = "dl2/event/telescope/parameters/LST_LSTCam"
dl1_params_src_dep_lstcam_key = "dl1/event/telescope/parameters_src_dependent/LST_LSTCam"
dl2_params_src_dep_lstcam_key = "dl2/event/telescope/parameters_src_dependent/LST_LSTCam"

HDF5_ZSTD_FILTERS = tables.Filters(
    complevel=5,            # enable compression, 5 is a good tradeoff between compression and speed
    complib='blosc:zstd',   # compression using blosc/zstd
    fletcher32=True,        # attach a checksum to each chunk for error correction
    bitshuffle=False,       # for BLOSC, shuffle bits for better compression
)


def read_simu_info_hdf5(filename):
    """
    Read simu info from an hdf5 file

    Returns
    -------
    `ctapipe.containers.SimulationConfigContainer`
    """

    with HDF5TableReader(filename) as reader:
        mc_reader = reader.read("/simulation/run_config", SimulationConfigContainer())
        mc = next(mc_reader)

    return mc


def read_simu_info_merged_hdf5(filename):
    """
    Read simu info from a merged hdf5 file.
    Check that simu info are the same for all runs from merged file
    Combine relevant simu info such as num_showers (sum)
    Note: works for a single run file as well

    Parameters
    ----------
    filename: path to an hdf5 merged file

    Returns
    -------
    `ctapipe.containers.SimulationConfigContainer`

    """
    with open_file(filename) as file:
        simu_info = file.root["simulation/run_config"]
        colnames = simu_info.colnames
        skip = {"num_showers", "shower_prog_start", "detector_prog_start", "obs_id"}
        for k in filter(lambda k: k not in skip, colnames):
            assert np.all(simu_info[:][k] == simu_info[0][k])
        num_showers = simu_info[:]["num_showers"].sum()

    combined_mcheader = read_simu_info_hdf5(filename)
    combined_mcheader["num_showers"] = num_showers

    for k in combined_mcheader.keys():
        if (
            combined_mcheader[k] is not None
            and combined_mcheader.fields[k].unit is not None
        ):
            combined_mcheader[k] = u.Quantity(
                combined_mcheader[k], combined_mcheader.fields[k].unit
            )

    return combined_mcheader


def get_dataset_keys(filename):
    """
    Return a list of all dataset keys in a HDF5 file

    Parameters
    ----------
    filename: str - path to the HDF5 file

    Returns
    -------
    list of keys
    """
    dataset_keys = []

    def walk(name, obj):
        if type(obj) == h5py._hl.dataset.Dataset:
            dataset_keys.append(name)

    with h5py.File(filename, "r") as file:
        file.visititems(walk)

    return dataset_keys


def get_stacked_table(filenames_list, node):
    """
    Stack tables at node from each file in files

    Parameters
    ----------
    filenames_list: list of paths
    node: str

    Returns
    -------
    `astropy.table.Table`
    """
    try:
        files = [open_file(filename) for filename in filenames_list]
    except:
        print("Can't open files")

    table_list = [Table(file.root[node][:]) for file in files]
    [file.close() for file in files]

    return vstack(table_list)


def stack_tables_h5files(filenames_list, output_filename="merged.h5", keys=None):
    """
    In theory similar to auto_merge_h5files but slower. Keeping it for reference.
    Merge h5 files produced by lstchain using astropy.
    A list of keys (corresponding to file nodes) that need to be included in the merge can be given.
    If None, all tables in the file will be merged.

    Parameters
    ----------
    filenames_list: list of str
    output_filename: str
    keys: None or list of str
    """

    keys = get_dataset_keys(filenames_list[0]) if keys is None else keys

    for k in keys:
        merged_table = get_stacked_table(filenames_list, k)
        merged_table.write(output_filename, path=k, append=True)


<<<<<<< HEAD
def auto_merge_h5files(
    file_list, output_filename="merged.h5", nodes_keys=None, merge_arrays=False
):
=======

def auto_merge_h5files(file_list, output_filename='merged.h5', nodes_keys=None, merge_arrays=False, filters=HDF5_ZSTD_FILTERS):
>>>>>>> 9eb7e1d1
    """
    Automatic merge of HDF5 files.
    A list of nodes keys can be provided to merge only these nodes. If None, all nodes are merged.

    Parameters
    ----------
    file_list: list of path
    output_filename: path
    nodes_keys: list of path
    """

    if nodes_keys is None:
        keys = set(get_dataset_keys(file_list[0]))
    else:
        keys = set(nodes_keys)

    bar = tqdm(total=len(file_list))
<<<<<<< HEAD
    with open_file(output_filename, "w") as merge_file:
=======
    with open_file(output_filename, 'w', filters=filters) as merge_file:
>>>>>>> 9eb7e1d1
        with open_file(file_list[0]) as f1:
            for k in keys:
                if type(f1.root[k]) == tables.table.Table:
                    merge_file.create_table(
<<<<<<< HEAD
                        os.path.join("/", k.rsplit("/", maxsplit=1)[0]),
                        os.path.basename(k),
                        createparents=True,
                        obj=f1.root[k].read(),
=======
                        os.path.join('/', k.rsplit('/', maxsplit=1)[0]),
                        os.path.basename(k),
                        createparents=True,
                        obj=f1.root[k].read()
>>>>>>> 9eb7e1d1
                    )
                if type(f1.root[k]) == tables.array.Array:
                    if merge_arrays:
                        merge_file.create_earray(
<<<<<<< HEAD
                            os.path.join("/", k.rsplit("/", maxsplit=1)[0]),
                            os.path.basename(k),
                            createparents=True,
                            obj=f1.root[k].read(),
                        )
                    else:
                        merge_file.create_array(
                            os.path.join("/", k.rsplit("/", maxsplit=1)[0]),
                            os.path.basename(k),
                            createparents=True,
                            obj=f1.root[k].read(),
=======
                            os.path.join('/', k.rsplit('/', maxsplit=1)[0]),
                            os.path.basename(k),
                            createparents=True,
                            obj=f1.root[k].read()
                        )
                    else:
                        merge_file.create_array(
                            os.path.join('/', k.rsplit('/', maxsplit=1)[0]),
                            os.path.basename(k),
                            createparents=True,
                            obj=f1.root[k].read()
>>>>>>> 9eb7e1d1
                        )
        bar.update(1)
        for filename in file_list[1:]:
            common_keys = keys.intersection(get_dataset_keys(filename))
            with open_file(filename) as file:
                for k in common_keys:
                    try:
                        if merge_arrays:
                            merge_file.root[k].append(file.root[k].read())
                        else:
                            if type(file.root[k]) == tables.table.Table:
                                merge_file.root[k].append(file.root[k].read())
                    except:
                        print("Can't append node {} from file {}".format(k, filename))
            bar.update(1)


def merging_check(file_list):
    """
    Check that a list of hdf5 files are compatible for merging regarding:
     - array info
     - MC simu info
     - MC histograms
     - metadata

    Parameters
    ----------
    file_list: list of paths to hdf5 files

    Returns
    -------
    list: list of paths of files that can be merged
    """
    assert len(file_list) > 1, "The list of files is too short"
    mergeable_list = file_list.copy()

    filename0 = mergeable_list[0]
    array_info0 = read_array_info(filename0)
    mcheader0 = read_simu_info_hdf5(filename0)
    thrown_events_hist0 = read_simtel_energy_histogram(filename0)
    metadata0 = read_metadata(filename0)
    for filename in mergeable_list[1:]:
        try:
            mcheader = read_simu_info_hdf5(filename)
            thrown_events_hist = read_simtel_energy_histogram(filename)
            metadata = read_metadata(filename)
            check_metadata(metadata0, metadata)
            check_mcheader(mcheader0, mcheader)
            check_thrown_events_histogram(thrown_events_hist0, thrown_events_hist)
            for ii, table in read_array_info(filename).items():
                assert (table == array_info0[ii]).all()
        except:
            log.exception(f"{filename} cannot be smart merged ¯\_(ツ)_/¯")
            mergeable_list.remove(filename)

    return mergeable_list


def smart_merge_h5files(
    file_list, output_filename="merged.h5", node_keys=None, merge_arrays=False
):
    """
    Check that HDF5 files are compatible for merging and merge them

    Parameters
    ----------
    file_list: list of paths to hdf5 files
    output_filename: path to the merged file
    """
    smart_list = merging_check(file_list)
    auto_merge_h5files(
        smart_list, output_filename, nodes_keys=node_keys, merge_arrays=merge_arrays
    )

    # Merge metadata
    metadata0 = read_metadata(smart_list[0])
    for file in smart_list[1:]:
        metadata = read_metadata(file)
        check_metadata(metadata0, metadata)
        metadata0.SOURCE_FILENAMES.extend(metadata.SOURCE_FILENAMES)
    write_metadata(metadata0, output_filename)


<<<<<<< HEAD
def write_simtel_energy_histogram(
    source, output_filename, obs_id=None, filters=None, metadata={}
):
=======
def write_simtel_energy_histogram(source, output_filename, obs_id=None, filters=HDF5_ZSTD_FILTERS, metadata={}):
>>>>>>> 9eb7e1d1
    """
    Write the energy histogram from a simtel source to a HDF5 file

    Parameters
    ----------
    source: `ctapipe.io.EventSource`
    output_filename: str
    obs_id: float, int, str or None
    """
    # Writing histograms
    with HDF5TableWriter(
        filename=output_filename, group_name="simulation", mode="a", filters=filters
    ) as writer:
        writer.meta = metadata
        for hist in yield_toplevel_of_type(source.file_, Histograms):
            pass
        # find histogram id 6 (thrown energy)
        thrown = None
        for hist in source.file_.histograms:
            if hist["id"] == 6:
                thrown = hist

        thrown_hist = ThrownEventsHistogram()
        thrown_hist.fill_from_simtel(thrown)
        thrown_hist.obs_id = obs_id
        if metadata is not None:
            add_global_metadata(thrown_hist, metadata)
        writer.write("thrown_event_distribution", [thrown_hist])


def read_simtel_energy_histogram(filename):
    """
    Read the simtel energy histogram from a HDF5 file.

    Parameters
    ----------
    filename: path

    Returns
    -------
    `lstchain.io.lstcontainers.ThrownEventsHistogram`
    """
    with HDF5TableReader(filename=filename) as reader:
        histtab = reader.read(
            "/simulation/thrown_event_distribution", ThrownEventsHistogram()
        )
        hist = next(histtab)
    return hist


def write_mcheader(mcheader, output_filename, obs_id=None, filters=HDF5_ZSTD_FILTERS, metadata=None):
    """
    Write the mcheader from an event container to a HDF5 file

    Parameters
    ----------
    output_filename: str
    event: `ctapipe.io.ArrayEventContainer`
    """

    extramc = ExtraMCInfo()
    extramc.prefix = ""  # get rid of the prefix
    if metadata is not None:
        add_global_metadata(mcheader, metadata)
        add_global_metadata(extramc, metadata)

    with HDF5TableWriter(
        filename=output_filename, group_name="simulation", mode="a", filters=filters
    ) as writer:
        extramc.obs_id = obs_id
        writer.write("run_config", [extramc, mcheader])


@deprecated("09/07/2020", message="this function will disappear in lstchain v0.7")
def write_array_info_08(subarray, output_filename):
    """
    Write the array info to a ctapipe v0.8 compatible DL1 HDF5 file
    This is a temporary solution until we move to ctapipe v0.9.1.

    Parameters
    ----------
    subarray: `ctapipe.instrument.subarray.SubarrayDescription`
    output_filename: str
    """

    serialize_meta = True

    subarray.to_table().write(
        output_filename,
        path="/configuration/instrument/subarray/layout",
        serialize_meta=serialize_meta,
        append=True,
    )

    subarray.to_table(kind="optics").write(
        output_filename,
        path="/configuration/instrument/telescope/optics",
        append=True,
        serialize_meta=serialize_meta,
    )

    for telescope_type in subarray.telescope_types:
      ids = set(subarray.get_tel_ids_for_type(telescope_type))
      if len(ids) > 0: # only write if there is a telescope with this camera
        tel_id = list(ids)[0]
        camera = subarray.tel[tel_id].camera
        camera_name = f'geometry_{camera}'
        with tables.open_file(output_filename, mode='a') as f:
          telescope_chidren = f.root['/configuration/instrument/telescope']._v_children.keys()
          if 'camera' in telescope_chidren:
            cameras_name = f.root['/configuration/instrument/telescope/camera']._v_children.keys()
            if camera_name in cameras_name:
              print(
                f'WARNING during lstchain.io.write_array_info_08():',
                f'camera {camera_name} seems to be already present in the h5 file.'
              )
              continue
        camera.geometry.to_table().write(
          output_filename,
          path=f"/configuration/instrument/telescope/camera/geometry_{camera}",
          append=True,
          serialize_meta=serialize_meta
        )
        camera.readout.to_table().write(
          output_filename,
          path=f"/configuration/instrument/telescope/camera/readout_{camera}",
          append=True,
          serialize_meta=serialize_meta
        )


@deprecated("09/07/2020", message="this function will disappear in lstchain v0.7")
def write_array_info(subarray, output_filename):
    """
    Write the array info to a HDF5 file
        - layout info is writen in '/instrument/subarray/layout'
        - optics info is writen in '/instrument/telescope/optics'
        - camera info is writen in '/instrument/telescope/camera/{camera}' for each camera in the array

    Parameters
    ----------
    subarray: `ctapipe.instrument.subarray.SubarrayDescription`
    output_filename: str
    """

    serialize_meta = True

    subarray.to_table().write(
        output_filename,
        path="/instrument/subarray/layout",
        serialize_meta=serialize_meta,
        append=True,
    )

    subarray.to_table(kind="optics").write(
        output_filename,
        path="/instrument/telescope/optics",
        append=True,
        serialize_meta=serialize_meta,
    )
    for telescope_type in subarray.telescope_types:
        ids = set(subarray.get_tel_ids_for_type(telescope_type))
        if len(ids) > 0:  # only write if there is a telescope with this camera
            tel_id = list(ids)[0]
            camera = subarray.tel[tel_id].camera
            camera_name = str(camera)

            with tables.open_file(output_filename, mode="a") as f:
                telescope_chidren = f.root["instrument/telescope"]._v_children.keys()
                if "camera" in telescope_chidren:
                    cameras_name = f.root[
                        "instrument/telescope/camera"
                    ]._v_children.keys()
                    if camera_name in cameras_name:
                        print(
                            f"WARNING during lstchain.io.write_array_info():",
                            f"camera {camera_name} seems to be already present in the h5 file.",
                        )
                        continue

            camera.geometry.to_table().write(
                output_filename,
                path=f"/instrument/telescope/camera/{camera_name}",
                append=True,
                serialize_meta=serialize_meta,
            )


@deprecated("09/07/2020", message="will be removed in lstchain v0.7")
def read_array_info(filename):
    """
    Read array information from HDF5 file.

    Parameters
    ----------
    filename: path

    Returns
    -------
    dict
    """
    array_info = dict()
    with open_file(filename) as file:
        array_info["layout"] = Table(file.root["/instrument/subarray/layout"].read())
        array_info["optics"] = Table(file.root["/instrument/telescope/optics"].read())
        for camera in file.root["/instrument/telescope/camera/"]:
            if type(camera) is tables.table.Table:
                array_info[camera.name] = Table(camera.read())
    return array_info


def read_single_optics(filename, telescope_name):
    """
    Read a specific telescope optics from a DL1 file

    Parameters
    ----------
    filename: str
    telescope_name: str

    Returns
    -------
    `ctapipe.instrument.optics.OpticsDescription`
    """
    from astropy.units import Quantity

    telescope_optics_path = "/configuration/instrument/telescope/optics"
    telescope_optic_table = Table.read(filename, path=telescope_optics_path)
    row = telescope_optic_table[
        np.where(telescope_name == telescope_optic_table["name"])[0][0]
    ]
    optics_description = OpticsDescription(
        name=row["name"],
        num_mirrors=row["num_mirrors"],
        equivalent_focal_length=row["equivalent_focal_length"]
        * telescope_optic_table["equivalent_focal_length"].unit,
        mirror_area=row["mirror_area"] * telescope_optic_table["mirror_area"].unit,
        num_mirror_tiles=Quantity(row["num_mirror_tiles"]),
    )
    return optics_description


def read_optics(filename):
    """
    Read all telescope optics from a DL1 file

    Parameters
    ----------
    filename: str

    Returns
    -------
    dictionnary of ctapipe.instrument.optics.OpticsDescription by telescope names
    """
    telescope_optics_path = "/configuration/instrument/telescope/optics"
    telescope_optics_table = Table.read(filename, path=telescope_optics_path)
    optics_dict = {}
    for telescope_name in telescope_optics_table["name"]:
        optics_dict[telescope_name] = read_single_optics(filename, telescope_name)
    return optics_dict


def read_single_camera_geometry(filename, camera_name):
    """
    Read a specific camera geometry from a DL1 file

    Parameters
    ----------
    filename: str
    camera_name: str

    Returns
    -------
    `ctapipe.instrument.camera.geometry.CameraGeometry`
    """
    camera_geometry_path = (
        f"/configuration/instrument/telescope/camera/geometry_{camera_name}"
    )
    camera_geometry = CameraGeometry.from_table(
        Table.read(filename, camera_geometry_path)
    )
    return camera_geometry


def read_camera_geometries(filename):
    """
    Read all camera geometries from a DL1 file

    Parameters
    ----------
    filename

    Returns
    -------
    dictionnary of `ctapipe.instrument.camera.geometry.CameraGeometry` by camera name
    """
    subarray_layout_path = "configuration/instrument/subarray/layout"
    camera_geoms = {}
    for camera_name in set(
        Table.read(filename, path=subarray_layout_path)["camera_type"]
    ):
        camera_geoms[camera_name] = read_single_camera_geometry(filename, camera_name)
    return camera_geoms


def read_single_camera_readout(filename, camera_name):
    """
    Read a specific camera readout from a DL1 file

    Parameters
    ----------
    filename: str
    camera_name: str

    Returns
    -------
    `ctapipe.instrument.camera.readout.CameraReadout`
    """
    camera_readout_path = (
        f"/configuration/instrument/telescope/camera/readout_{camera_name}"
    )
    return CameraReadout.from_table(Table.read(filename, path=camera_readout_path))


def read_camera_readouts(filename):
    """
    Read  all camera readouts from a DL1 file

    Parameters
    ----------
    filename: str

    Returns
    -------
    dict of `ctapipe.instrument.camera.description.CameraDescription` by tel_id
    """
    subarray_layout_path = "configuration/instrument/subarray/layout"
    camera_readouts = {}
    for row in Table.read(filename, path=subarray_layout_path):
        camera_name = row["camera_type"]
        camera_readouts[row["tel_id"]] = read_single_camera_readout(
            filename, camera_name
        )
    return camera_readouts


def read_single_camera_description(filename, camera_name):
    """
    Read a specific camera description from a DL1 file

    Parameters
    ----------
    filename: str
    camera_name: str

    Returns
    -------
    `ctapipe.instrument.camera.description.CameraDescription`
    """
    geom = read_single_camera_geometry(filename, camera_name)
    readout = read_single_camera_readout(filename, camera_name)
    return CameraDescription(camera_name, geometry=geom, readout=readout)


def read_single_telescope_description(
    filename, telescope_name, telescope_type, camera_name
):
    """
    Read a specific telescope description from a DL1 file

    Parameters
    ----------
    filename: str
    telescope_name: str
    camera_name: str

    Returns
    -------
    `ctapipe.instrument.telescope.TelescopeDescription`
    """
    optics = read_single_optics(filename, telescope_name)
    camera_descr = read_single_camera_description(filename, camera_name)
    return TelescopeDescription(
        telescope_name, telescope_type, optics=optics, camera=camera_descr
    )


def read_subarray_table(filename):
    """
    Read the subarray as a table from a DL1 file

    Parameters
    ----------
    filename: str

    Returns
    -------
    `astropy.table.table.Table`
    """
    subarray_layout_path = "configuration/instrument/subarray/layout"
    return Table.read(filename, path=subarray_layout_path)


def read_telescopes_descriptions(filename):
    """
    Read telescopes descriptions from DL1 file

    Parameters
    ----------
    filename: str

    Returns
    -------
    dict of `ctapipe.instrument.telescope.TelescopeDescription` by tel_id
    """
    subarray_table = read_subarray_table(filename)
    descriptions = {}
    for row in subarray_table:
        tel_name = row["name"]
        camera_type = row["camera_type"]
        optics = read_single_optics(filename, tel_name)
        camera = read_single_camera_description(filename, camera_type)
        descriptions[row["tel_id"]] = TelescopeDescription(
            row["name"], row["type"], optics=optics, camera=camera
        )
    return descriptions


def read_telescopes_positions(filename):
    """
    Read telescopes positions from DL1 file

    Parameters
    ----------
    filename: str

    Returns
    -------
    dictionnary of telescopes positions by tel_id
    """
    subarray_table = read_subarray_table(filename)
    pos_dict = {}
    pos_unit = subarray_table["pos_x"].unit
    for row in subarray_table:
        pos_dict[row["tel_id"]] = (
            np.array([row["pos_x"], row["pos_y"], row["pos_z"]]) * pos_unit
        )
    return pos_dict


def read_subarray_description(filename, subarray_name="LST-1"):
    """
    Read subarray description from an HDF5 DL1 file

    Parameters
    ----------
    filename: str

    Returns
    -------
    `ctapipe.instrument.subarray.SubarrayDescription`
    """
    tel_pos = read_telescopes_positions(filename)
    tel_descrp = read_telescopes_descriptions(filename)
    return SubarrayDescription(
        subarray_name, tel_positions=tel_pos, tel_descriptions=tel_descrp
    )


def check_mcheader(mcheader1, mcheader2):
    """
    Check that the information in two mcheaders are physically consistent.

    Parameters
    ----------
    mcheader1: `ctapipe.containers.SimulationConfigContainer`
    mcheader2: `ctapipe.containers.SimulationConfigContainer`

    Returns
    -------

    """
    assert mcheader1.keys() == mcheader2.keys()
    # It does not matter that the number of simulated showers is the same
    keys = list(mcheader1.keys())
    """keys that don't need to be checked: """
    for k in [
        "num_showers",
        "shower_reuse",
        "detector_prog_start",
        "detector_prog_id",
        "shower_prog_id",
        "shower_prog_start",
    ]:
        if k in keys:
            keys.remove(k)

    for k in keys:
        assert mcheader1[k] == mcheader2[k]


def check_thrown_events_histogram(thrown_events_hist1, thrown_events_hist2):
    """
    Check that two ThrownEventsHistogram class are compatible with each other

    Parameters
    ----------
    thrown_events_hist1: `lstchain.io.lstcontainers.ThrownEventsHistogram`
    thrown_events_hist2: `lstchain.io.lstcontainers.ThrownEventsHistogram`
    """
    assert thrown_events_hist1.keys() == thrown_events_hist2.keys()
    # It does not matter that the number of simulated showers is the same
    keys = ["bins_energy", "bins_core_dist"]
    for k in keys:
        assert (thrown_events_hist1[k] == thrown_events_hist2[k]).all()


def write_metadata(metadata, output_filename):
    """
    Write metadata to a HDF5 file

    Parameters
    ----------
    metadata: `lstchain.io.MetaData()`
    output_filename: path
    """
    # One cannot write strings with ctapipe HDF5Writer and Tables can write only fixed length string
    # So this metadata is written in the file attributes
    with open_file(output_filename, mode="a") as file:
        for k, item in metadata.as_dict().items():
            if k in file.root._v_attrs and type(file.root._v_attrs) is list:
                attribute = file.root._v_attrs[k].extend(metadata[k])
                file.root._v_attrs[k] = attribute
            else:
                file.root._v_attrs[k] = metadata[k]


def read_metadata(filename):
    """
    Read metadata from a HDF5 file

    Parameters
    ----------
    filename: path
    """
    metadata = MetaData()
    with open_file(filename) as file:
        for k in metadata.keys():
            try:
                metadata[k] = file.root._v_attrs[k]
            except:
                # this ensures retro and forward reading compatibility
                print("Metadata {} does not exist in file {}".format(k, filename))
    return metadata


def check_metadata(metadata1, metadata2):
    """
    Check that to MetaData class are compatible with each other

    Parameters
    ----------
    metadata1: `lstchain.io.MetaData`
    metadata2: `lstchain.io.MetaData`
    """
    assert metadata1.keys() == metadata2.keys()
    keys = ["LSTCHAIN_VERSION"]
    for k in keys:
        assert metadata1[k] == metadata2[k]


def global_metadata(source):
    """
    Get global metadata container

    Returns
    -------
    `lstchain.io.lstcontainers.MetaData`
    """
    metadata = MetaData()
    metadata.LSTCHAIN_VERSION = lstchain.__version__
    metadata.CTAPIPE_VERSION = ctapipe.__version__
    metadata.CONTACT = "LST Consortium"
    metadata.SOURCE_FILENAMES.append(os.path.basename(source.input_url))

    return metadata


def add_global_metadata(container, metadata):
    """
    Add global metadata to a container in container.meta

    Parameters
    ----------
    container: `ctapipe.containers.Container`
    metadata: `lstchain.io.lstchainers.MetaData`
    """
    meta_dict = metadata.as_dict()
    for k, item in meta_dict.items():
        container.meta[k] = item


def write_subarray_tables(writer, event, metadata=None):
    """
    Write subarray tables info to a HDF5 file

    Parameters
    ----------
    writer: `ctapipe.io.HDF5Writer`
    event: `ctapipe.containers.ArrayEventContainer`
    metadata: `lstchain.io.lstcontainers.MetaData`
    """
    if metadata is not None:
        add_global_metadata(event.index, metadata)
        add_global_metadata(event.simulation, metadata)
        add_global_metadata(event.trigger, metadata)

    writer.write(
        table_name="subarray/mc_shower", containers=[event.index, event.simulation]
    )
    writer.write(table_name="subarray/trigger", containers=[event.index, event.trigger])


def write_dataframe(dataframe, outfile, table_path, mode="a", index=False):
    """
    Write a pandas dataframe to a HDF5 file using pytables formatting.

    Parameters
    ----------
    dataframe: `pandas.DataFrame`
    outfile: path
    table_path: str
        path to the table to write in the HDF5 file
    """
    if not table_path.startswith("/"):
        table_path = "/" + table_path

    with tables.open_file(outfile, mode=mode) as f:
        path, table_name = table_path.rsplit("/", maxsplit=1)

        f.create_table(
            path,
            table_name,
            dataframe.to_records(index=index),
            createparents=True,
        )


def write_dl2_dataframe(dataframe, outfile):
    """
    Write DL2 dataframe to a HDF5 file

    Parameters
    ----------
    dataframe: `pandas.DataFrame`
    outfile: path
    """
    write_dataframe(dataframe, outfile=outfile, table_path=dl2_params_lstcam_key)


def add_column_table(table, ColClass, col_label, values):
    """
    Add a column to an pytable Table

    Parameters
    ----------
    table: `tables.table.Table`
    ColClass: `tables.atom.MetaAtom`
    col_label: str
    values: list or `numpy.ndarray`

    Returns
    -------
    `tables.table.Table`
    """
    # Step 1: Adjust table description
    d = table.description._v_colobjects.copy()  # original description
    d[col_label] = ColClass()  # add column

    # Step 2: Create new temporary table:
    newtable = tables.Table(
        table._v_file.root, "_temp_table", d, filters=table.filters
    )  # new table
    table.attrs._f_copy(newtable)  # copy attributes
    # Copy table rows, also add new column values:
    for row, value in zip(table, values):
        newtable.append([tuple(list(row[:]) + [value])])
    newtable.flush()

    # Step 3: Move temporary table to original location:
    parent = table._v_parent  # original table location
    name = table._v_name  # original table name
    table.remove()  # remove original table
    newtable.move(parent, name)  # move temporary table to original location

    return newtable


def recursive_copy_node(src_file, dir_file, path):
    """
    Copy a node recursively from a src file to a dir file without copying the tables/arrays in the node

    Parameters
    ----------
    src_file: opened `tables.file.File`
    dir_file: `tables.file.File` opened in writing mode
    path: path to the node in `src_file`

    """
    path_split = path.split("/")
    while "" in path_split:
        path_split.remove("")
    assert len(path_split) > 0
    src_file.copy_node(
        "/",
        name=path_split[0],
        newparent=dir_file.root,
        newname=path_split[0],
        recursive=False,
    )
    if len(path_split) > 1:
        recursive_path = os.path.join("/", path_split[0])
        for p in path_split[1:]:
            src_file.copy_node(
                recursive_path,
                name=p,
                newparent=dir_file.root[recursive_path],
                newname=p,
                recursive=False,
            )
            recursive_path = os.path.join(recursive_path, p)


def write_calibration_data(writer, mon_index, mon_event, new_ped=False, new_ff=False):
    mon_event.pedestal.prefix = ""
    mon_event.flatfield.prefix = ""
    mon_event.calibration.prefix = ""
    mon_index.prefix = ""

    # update index
    if new_ped:
        mon_index.pedestal_id += 1

    if new_ff:
        mon_index.flatfield_id += 1
        mon_index.calibration_id += 1

    if new_ped:
        # write ped container
        writer.write(
            table_name=f"telescope/monitoring/pedestal",
            containers=[mon_index, mon_event.pedestal],
        )

    if new_ff:
        # write calibration container
        writer.write(
            table_name="telescope/monitoring/flatfield",
            containers=[mon_index, mon_event.flatfield],
        )

        # write ff container
        writer.write(
            table_name="telescope/monitoring/calibration",
            containers=[mon_index, mon_event.calibration],
        )


def read_mc_dl2_to_pyirf(filename):
    """
    Read MC DL2 files from lstchain and convert into pyirf internal format

    Parameters
    ----------
    filename: path
    Returns
    -------
    `astropy.table.QTable`, `pyirf.simulations.SimulatedEventsInfo`
    """

    # mapping
    name_mapping = {
        "mc_energy": "true_energy",
        "mc_alt": "true_alt",
        "mc_az": "true_az",
        "mc_alt_tel": "pointing_alt",
        "mc_az_tel": "pointing_az",
        "gammaness": "gh_score",
    }

    unit_mapping = {
        "true_energy": u.TeV,
        "reco_energy": u.TeV,
        "pointing_alt": u.rad,
        "pointing_az": u.rad,
        "true_alt": u.rad,
        "true_az": u.rad,
        "reco_alt": u.rad,
        "reco_az": u.rad,
    }

    simu_info = read_simu_info_merged_hdf5(filename)
    pyirf_simu_info = SimulatedEventsInfo(
        n_showers=simu_info.num_showers * simu_info.shower_reuse,
        energy_min=simu_info.energy_range_min,
        energy_max=simu_info.energy_range_max,
        max_impact=simu_info.max_scatter_range,
        spectral_index=simu_info.spectral_index,
        viewcone=simu_info.max_viewcone_radius,
    )

    events = pd.read_hdf(filename, key=dl2_params_lstcam_key).rename(
        columns=name_mapping
    )
    events = QTable.from_pandas(events)

    for k, v in unit_mapping.items():
        events[k] *= v

    return events, pyirf_simu_info


def read_data_dl2_to_QTable(filename):
    """
    Read data DL2 files from lstchain and return QTable format
    Parameters
    ----------
    filename: path to the lstchain DL2 file
    Returns
    -------
    `astropy.table.QTable`
    """
    #from lstchain.reco.utils import get_effective_time

    # Mapping
    name_mapping = {
        "gammaness": "gh_score",
        "alt_tel": "pointing_alt",
        "az_tel": "pointing_az",
    }
    unit_mapping = {
        "reco_energy": u.TeV,
        "pointing_alt": u.rad,
        "pointing_az": u.rad,
        "reco_alt": u.rad,
        "reco_az": u.rad,
        "dragon_time": u.s,
    }

    data = pd.read_hdf(filename, key=dl2_params_lstcam_key).rename(columns=name_mapping)

    data = QTable.from_pandas(data)

    # Make the columns as Quantity
    for k, v in unit_mapping.items():
        data[k] *= v

    return data


def read_dl2_params(t_filename, columns_to_read=None):
    """
    Read specified parameters from a file with DL2 data

    Parameters
    ----------
    t_filename: Input file name
    columns_to_read: List of interesting columns, optional. If None, then all columns will be read

    Returns
    -------
    Pandas dataframe with DL2 data
    """
    if columns_to_read is not None:
        return pd.read_hdf(t_filename, key=dl2_params_lstcam_key)[columns_to_read]
    else:
        return pd.read_hdf(t_filename, key=dl2_params_lstcam_key)


def extract_observation_time(t_df):
    """
    Calculate observation time

    Parameters
    ----------
    pandas.DataFrame t_df: Recorded data

    Returns
    -------
    Observation duration in seconds
    """
    return pd.to_datetime(
        t_df.dragon_time.iat[len(t_df) - 1], unit="s"
    ) - pd.to_datetime(t_df.dragon_time.iat[0], unit="s")


def merge_dl2_runs(data_tag, runs, columns_to_read=None, n_process=4):
    """
    Merge the run sequence in a single dataset and extract correct observation time based on first and last event timestamp in each file.

    Parameters
    ----------
    data_tag: lstchain version tag
    runs: List of run numbers
    n_process: Number of parallel read processes to use

    Returns
    -------
    Pair (observation time, data)
    """
    from functools import partial
    from glob import glob

    filepath_glob = glob(
        f"/fefs/aswg/data/real/DL2/*/{data_tag}/*"
    )  # Current format of LST data path

    pool = Pool(n_process)
    filelist = []
    # Create a list of files with matching run numbers
    for filename in filepath_glob:
        if any(f"Run{run:05}" in filename for run in runs):
            filelist.append(filename)

    df_list = pool.map(
        partial(read_dl2_params, columns_to_read=columns_to_read), filelist
    )

    observation_times = pool.map(extract_observation_time, df_list)

    observation_time = sum([t.total_seconds() for t in observation_times])
    df = pd.concat(df_list)
    return observation_time, df<|MERGE_RESOLUTION|>--- conflicted
+++ resolved
@@ -201,14 +201,8 @@
         merged_table.write(output_filename, path=k, append=True)
 
 
-<<<<<<< HEAD
-def auto_merge_h5files(
-    file_list, output_filename="merged.h5", nodes_keys=None, merge_arrays=False
-):
-=======
 
 def auto_merge_h5files(file_list, output_filename='merged.h5', nodes_keys=None, merge_arrays=False, filters=HDF5_ZSTD_FILTERS):
->>>>>>> 9eb7e1d1
     """
     Automatic merge of HDF5 files.
     A list of nodes keys can be provided to merge only these nodes. If None, all nodes are merged.
@@ -226,43 +220,19 @@
         keys = set(nodes_keys)
 
     bar = tqdm(total=len(file_list))
-<<<<<<< HEAD
-    with open_file(output_filename, "w") as merge_file:
-=======
     with open_file(output_filename, 'w', filters=filters) as merge_file:
->>>>>>> 9eb7e1d1
         with open_file(file_list[0]) as f1:
             for k in keys:
                 if type(f1.root[k]) == tables.table.Table:
                     merge_file.create_table(
-<<<<<<< HEAD
-                        os.path.join("/", k.rsplit("/", maxsplit=1)[0]),
-                        os.path.basename(k),
-                        createparents=True,
-                        obj=f1.root[k].read(),
-=======
                         os.path.join('/', k.rsplit('/', maxsplit=1)[0]),
                         os.path.basename(k),
                         createparents=True,
                         obj=f1.root[k].read()
->>>>>>> 9eb7e1d1
                     )
                 if type(f1.root[k]) == tables.array.Array:
                     if merge_arrays:
                         merge_file.create_earray(
-<<<<<<< HEAD
-                            os.path.join("/", k.rsplit("/", maxsplit=1)[0]),
-                            os.path.basename(k),
-                            createparents=True,
-                            obj=f1.root[k].read(),
-                        )
-                    else:
-                        merge_file.create_array(
-                            os.path.join("/", k.rsplit("/", maxsplit=1)[0]),
-                            os.path.basename(k),
-                            createparents=True,
-                            obj=f1.root[k].read(),
-=======
                             os.path.join('/', k.rsplit('/', maxsplit=1)[0]),
                             os.path.basename(k),
                             createparents=True,
@@ -274,7 +244,6 @@
                             os.path.basename(k),
                             createparents=True,
                             obj=f1.root[k].read()
->>>>>>> 9eb7e1d1
                         )
         bar.update(1)
         for filename in file_list[1:]:
@@ -358,13 +327,7 @@
     write_metadata(metadata0, output_filename)
 
 
-<<<<<<< HEAD
-def write_simtel_energy_histogram(
-    source, output_filename, obs_id=None, filters=None, metadata={}
-):
-=======
 def write_simtel_energy_histogram(source, output_filename, obs_id=None, filters=HDF5_ZSTD_FILTERS, metadata={}):
->>>>>>> 9eb7e1d1
     """
     Write the energy histogram from a simtel source to a HDF5 file
 
