"""Module for plotting results from reconstruction.

Usage:
"import plot_dl2"
"""
import os

import astropy.units as u
import ctaplot
import joblib
import matplotlib
import matplotlib.pyplot as plt
import numpy as np
from astropy.io.misc.hdf5 import write_table_hdf5, read_table_hdf5
from astropy.table import Table
from matplotlib.cm import get_cmap
from scipy.stats import norm

from ..io.config import get_standard_config, read_configuration_file

__all__ = [
    'direction_results',
    'energy_results',
    'plot_disp',
    'plot_disp_vector',
    'plot_energy_resolution',
    'plot_features',
    'plot_importances',
    'plot_pos',
    'plot_roc_gamma',
    'plot_1d_excess',
    'plot_wobble',
]


def plot_features(data, true_hadroness=False):
    """Plot the distribution of different features that characterize
    events, such as hillas parameters or MC data.

    Parameters:
    -----------
    data: pandas DataFrame

true_hadroness:
    True: True gammas and proton events are plotted (they are separated using true hadroness).
    False: Gammas and protons are separated using reconstructed hadroness (hadro_rec)
    """
    hadro = "reco_type"
    if true_hadroness:
        hadro = "mc_type"

    # Energy distribution
    plt.subplot(331)
    plt.hist(data[data[hadro] < 1]['log_mc_energy'],
             histtype=u'step', bins=100,
             label="Gammas")
    plt.hist(data[data[hadro] > 0]['log_mc_energy'],
             histtype=u'step', bins=100,
             label="Protons")
    plt.ylabel(r'# of events', fontsize=15)
    plt.xlabel(r"$log_{10}E$(GeV)")
    plt.legend()

    # disp_ distribution
    plt.subplot(332)
    plt.hist(data[data[hadro] < 1]['disp_norm'],
             histtype=u'step', bins=100,
             label="Gammas")
    plt.hist(data[data[hadro] > 0]['disp_norm'],
             histtype=u'step', bins=100,
             label="Protons")
    plt.ylabel(r'# of events', fontsize=15)
    plt.xlabel(r"disp_ (m)")

    # Intensity distribution
    plt.subplot(333)
    plt.hist(data[data[hadro] < 1]['log_intensity'],
             histtype=u'step', bins=100,
             label="Gammas")
    plt.hist(data[data[hadro] > 0]['log_intensity'],
             histtype=u'step', bins=100,
             label="Protons")
    plt.ylabel(r'# of events', fontsize=15)
    plt.xlabel(r"$log_{10}Intensity$")

    dataforwl = data[data['log_intensity'] > np.log10(200)]
    # Width distribution
    plt.subplot(334)
    plt.hist(dataforwl[dataforwl[hadro] < 1]['width'],
             histtype=u'step', bins=100,
             label="Gammas")
    plt.hist(dataforwl[dataforwl[hadro] > 0]['width'],
             histtype=u'step', bins=100,
             label="Protons")
    plt.ylabel(r'# of events', fontsize=15)
    plt.xlabel(r"Width (º)")

    # Length distribution
    plt.subplot(335)
    plt.hist(dataforwl[dataforwl[hadro] < 1]['length'],
             histtype=u'step', bins=100,
             label="Gammas")
    plt.hist(dataforwl[dataforwl[hadro] > 0]['length'],
             histtype=u'step', bins=100,
             label="Protons")
    plt.ylabel(r'# of events', fontsize=15)
    plt.xlabel(r"Length (º)")

    # r distribution
    plt.subplot(336)
    plt.hist(data[data[hadro] < 1]['r'],
             histtype=u'step', bins=100,
             label="Gammas")
    plt.hist(data[data[hadro] > 0]['r'],
             histtype=u'step', bins=100,
             label="Protons")
    plt.ylabel(r'# of events', fontsize=15)
    plt.xlabel(r"r (m)")

    # psi distribution

    plt.subplot(337)
    plt.hist(data[data[hadro] < 1]['psi'],
             histtype=u'step', bins=100,
             label="Gammas")
    plt.hist(data[data[hadro] > 0]['psi'],
             histtype=u'step', bins=100,
             label="Protons")
    plt.ylabel(r'# of events', fontsize=15)
    plt.xlabel(r"psi angle(rad)")

    # psi distribution

    plt.subplot(338)
    plt.hist(data[data[hadro] < 1]['phi'],
             histtype=u'step', bins=100,
             label="Gammas")
    plt.hist(data[data[hadro] > 0]['phi'],
             histtype=u'step', bins=100,
             label="Protons")
    plt.ylabel(r'# of events', fontsize=15)
    plt.xlabel(r"phi angle(m)")

    # Time gradient

    plt.subplot(339)
    plt.hist(data[data[hadro] < 1]['time_gradient'],
             histtype=u'step', bins=100,
             label="Gammas")
    plt.hist(data[data[hadro] > 0]['time_gradient'],
             histtype=u'step', bins=100,
             label="Protons")
    plt.ylabel(r'# of events', fontsize=15)
    plt.xlabel(r"Time gradient")


def energy_results(dl2_data, points_outfile=None, plot_outfile=None):
    """
    Plot energy resolution, energy bias and energy migration matrix in the same figure

    Parameters
    ----------
    data: `pandas.DataFrame`
        dl2 MC gamma data - must include the columns `mc_energy` and `reco_energy`
    points_outfile: None or str
        if specified, save the resolution and bias in hdf5 format
    plot_outfile: None or str
        if specified, save the figure

    Returns
    -------
    fig, axes: `matplotlib.pyplot.figure`, `matplotlib.pyplot.axes`
    """
    fig, axes = plt.subplots(2, 2, figsize=(12, 8))

    ctaplot.resolution_per_energy(dl2_data.mc_energy, dl2_data.reco_energy, dl2_data.reco_energy)
    ctaplot.plot_energy_resolution(dl2_data.mc_energy, dl2_data.reco_energy, ax=axes[0, 0], bias_correction=False)
    ctaplot.plot_energy_resolution_cta_requirement('north', ax=axes[0, 0], color='black')
    ctaplot.plot_energy_bias(dl2_data.mc_energy, dl2_data.reco_energy, ax=axes[1, 0])
    ctaplot.plot_migration_matrix(dl2_data.mc_energy.apply(np.log10),
                                  dl2_data.reco_energy.apply(np.log10),
                                  ax=axes[0, 1],
                                  colorbar=True,
                                  xy_line=True,
                                  hist2d_args=dict(norm=matplotlib.colors.LogNorm()),
                                  line_args=dict(color='black'),
                                  )
    axes[0, 0].legend()
    axes[0, 1].set_xlabel('log(mc energy/[TeV])')
    axes[0, 1].set_ylabel('log(reco energy/[TeV])')
    axes[0, 0].set_title("")
    axes[0, 0].label_outer()
    axes[1, 0].set_title("")
    axes[1, 0].set_ylabel("Energy bias")
    for ax in axes.ravel(): ax.grid(which='both')
    axes[1, 1].remove()

    fig.tight_layout()

    if points_outfile:
        e_bins, e_res = ctaplot.energy_resolution_per_energy(dl2_data.mc_energy, dl2_data.reco_energy)
        e_bins, e_bias = ctaplot.energy_bias(dl2_data.mc_energy, dl2_data.reco_energy)
        write_energy_resolutions(points_outfile, e_bins * u.TeV, e_res, e_bias)

    if plot_outfile:
        fig.savefig(plot_outfile)

    return fig, axes


def write_energy_resolutions(outfile, e_bins, res, bias=None, overwrite=False, append=True):
    """
    Save the computed resolutions in hdf5 format

    Parameters
    ----------
    outfile: str
    e_bins: `numpy.ndarray`
    res: `np.ndarray`
    bias: `np.ndarray`
    """
    e_bins_t = Table(data=e_bins[..., np.newaxis], names=['energy_bins'])

    data = res
    names = ['energy_res', 'energy_res_err_lo', 'energy_res_err_hi']

    if bias is not None:
        data = np.append(data, bias[..., np.newaxis], axis=1)
        names.append('energy_bias')

    res_t = Table(data=data, names=names)
    write_table_hdf5(e_bins_t, outfile, path='bins', overwrite=overwrite, append=append, serialize_meta=True)
    write_table_hdf5(res_t, outfile, path='res', append=True)


def write_angular_resolutions(outfile, e_bins, res, overwrite=False, append=True):
    """

    Parameters
    ----------
    outfile: str
    e_bins: `numpy.ndarray`
    res: `np.ndarray`
    bias: `np.ndarray`
    """
    e_bins_t = Table(data=e_bins[..., np.newaxis], names=['energy_bins'])

    data = res
    names = ['angular_res', 'angular_res_err_lo', 'angular_res_err_hi']

    res_t = Table(data=data, names=names)
    write_table_hdf5(e_bins_t, outfile, path='bins', overwrite=overwrite, append=append, serialize_meta=True)
    write_table_hdf5(res_t, outfile, path='res', append=True)


def read_resolutions(filename):
    """
    Read resolutions from hdf5 file

    Parameters
    ----------
    filename: str

    Returns
    -------
    bins, res: `astropy.table.Table, astropy.table.Table`
    """
    bins = read_table_hdf5(filename, path='bins')
    res = read_table_hdf5(filename, path='res')
    return bins, res


def plot_disp(data, true_hadroness=False):
    """Plot the performance of reconstructed position

    Parameters:
    -----------
    data: pandas DataFrame

    true_hadroness: boolean
    True: True gammas and proton events are plotted (they are separated
    using true hadroness).
    False: Gammas and protons are separated using reconstructed
    hadroness (hadro_rec)
    """
    hadro = "reco_type"
    if true_hadroness:
        hadro = "mc_type"

    gammas = data[data[hadro] == 0]

    plt.subplot(221)

    reco_disp_norm = np.sqrt(gammas['reco_disp_dx'] ** 2 + gammas['reco_disp_dy'] ** 2)
    disp_res = ((gammas['disp_norm'] - reco_disp_norm) / gammas['disp_norm'])

    section = disp_res[abs(disp_res) < 0.5]
    mu, sigma = norm.fit(section)
    print("mu = {}\n sigma = {}".format(mu, sigma))

    n, bins, patches = plt.hist(disp_res,
                                bins=100,
                                density=1,
                                alpha=0.75,
                                range=[-2, 1.5],
                                )

    y = norm.pdf(bins, mu, sigma)

    plt.plot(bins, y, 'r--', linewidth=2)

    plt.xlabel('$\\frac{disp\_norm_{gammas}-disp_{rec}}{disp\_norm_{gammas}}$', fontsize=15)

    plt.figtext(0.15, 0.7, 'Mean: ' + str(round(mu, 4)), fontsize=12)
    plt.figtext(0.15, 0.65, 'Std: ' + str(round(sigma, 4)), fontsize=12)

    plt.subplot(222)

    hD = plt.hist2d(gammas['disp_norm'], reco_disp_norm,
                    bins=100,
                    range=([0, 1.1], [0, 1.1]),
                    )

    plt.colorbar(hD[3])
    plt.xlabel('$disp\_norm_{gammas}$', fontsize=15)

    plt.ylabel('$disp\_norm_{rec}$', fontsize=15)

    plt.plot(gammas['disp_norm'], gammas['disp_norm'], "-", color='red')

    plt.subplot(223)
    theta2 = (gammas['src_x'] - gammas['reco_src_x']) ** 2 + (gammas['src_y'] - gammas['src_y']) ** 2

    plt.hist(theta2, bins=100, range=[0, 0.1], histtype=u'step')
    plt.xlabel(r'$\theta^{2}(º)$', fontsize=15)
    plt.ylabel(r'# of events', fontsize=15)


def plot_disp_vector(data):
    fig, axes = plt.subplots(1, 2)

    axes[0].hist2d(data.disp_dx, data.reco_disp_dx, bins=60);
    axes[0].set_xlabel('mc_disp')
    axes[0].set_ylabel('reco_disp')
    axes[0].set_title('disp_dx')

    axes[1].hist2d(data.disp_dy, data.reco_disp_dy, bins=60);
    axes[1].set_xlabel('mc_disp')
    axes[1].set_ylabel('reco_disp')
    axes[1].set_title('disp_dy');


def plot_pos(data, true_hadroness=False):
    """Plot the performance of reconstructed position
    Parameters:
    data: pandas DataFrame
    true_hadroness: boolean
    True: True gammas and proton events are plotted (they are separated
    using true hadroness).
    False: Gammas and protons are separated using reconstructed
    hadroness (hadro_rec)
    """
    hadro = "reco_type"
    if true_hadroness:
        hadro = "mc_type"

    # True position

    trueX = data[data[hadro] == 0]['src_x']
    trueY = data[data[hadro] == 0]['src_y']
    trueXprot = data[data[hadro] == 101]['src_x']
    trueYprot = data[data[hadro] == 101]['src_y']

    # Reconstructed position

    recX = data[data[hadro] == 0]['reco_src_x']
    recY = data[data[hadro] == 0]['reco_src_y']
    recXprot = data[data[hadro] == 101]['reco_src_x']
    recYprot = data[data[hadro] == 101]['reco_src_y']
    ran = np.array([(-0.3, 0.3), (-0.4, 0.4)])
    nbins = 50

    plt.subplot(221)
    plt.hist2d(trueXprot, trueYprot,
               bins=nbins,
               label="Protons",
               range=ran)
    plt.colorbar()
    plt.title("True position Protons")
    plt.xlabel("x(m)")
    plt.ylabel("y (m)")

    plt.subplot(222)
    plt.hist2d(trueX, trueY,
               bins=nbins,
               label="Gammas",
               range=ran)
    plt.colorbar()
    plt.title("True position Gammas")
    plt.xlabel("x (m)")
    plt.ylabel("y (m)")

    plt.subplot(223)
    plt.hist2d(recXprot, recYprot,
               bins=nbins,
               label="Protons",
               range=ran)
    plt.colorbar()
    plt.title("Reconstructed position Protons")
    plt.xlabel("x (m)")
    plt.ylabel("y (m)")

    plt.subplot(224)
    plt.hist2d(recX, recY,
               bins=nbins,
               label="Gammas",
               range=ran,
               )
    plt.colorbar()
    plt.title("Reconstructed position Gammas")
    plt.xlabel("x (m)")
    plt.ylabel("y (m)")


def plot_importances(model, features_names, ax=None, **kwargs):
    """
    plot features importances
    
    Parameters
    ----------
    model: scikit-learn model
    features_names: list
    ax: `matplotlib.pyplot.axes`
    kwargs: kwargs for `matplot.pyplot.barh`

    Returns
    -------
    ax: `matplotlib.pyplot.axis`
    """

    ax = plt.gca() if ax is None else ax

    importances = model.feature_importances_
    std = np.std([tree.feature_importances_ for tree in model.estimators_], axis=0)
    indices = np.argsort(importances)

    ordered_features = []
    for index in indices:
        ordered_features = ordered_features + [features_names[index]]

    ax.set_title("Feature importances (gini index)")

    ax.barh(range(len(features_names)),
            importances[indices],
            xerr=std[indices],
            align="center",
            **kwargs
            )

    ax.set_yticks(range(len(features_names)))
    ax.set_yticklabels(np.array(features_names)[indices])
    ax.grid()

    return ax


def plot_models_features_importances(path_models, config_file=None, axes=None, **kwargs):
    """
    Plot features importances for the trained models

    Parameters
    ----------
    path_models: path the trained models
    config: None or str
        Path to the configuration file used to train the models
        If None is provided, it is assumed that the standard configuration has been used
    axes: None or list of `matplotlib.pyplot.axes` objects
        If None, a figure with 3 subplots is created
    kwargs: args for `matplotlib.pyplot.barh`

    Returns
    -------
    axes: list of `matplotlib.pyplot.axes` objects
    """

    if config_file is None:
        config = get_standard_config()
    else:
        config = read_configuration_file(config_file)

    if axes is None:
        fig, axes = plt.subplots(1, 3, figsize=(20, 5))
    else:
        fig = axes[0].get_figure()

    fig.suptitle('Features importances')

    ### Regression models ###
    reg_features_names = config['regression_features']

    energy = joblib.load(os.path.join(path_models, "reg_energy.sav"))
    disp = joblib.load(os.path.join(path_models, "reg_disp_vector.sav"))

    plot_importances(disp, reg_features_names, ax=axes[0], **kwargs)
    axes[0].set_title("disp")

    plot_importances(energy, reg_features_names, ax=axes[1], **kwargs)
    axes[1].set_title("energy")

    ### Classification model ###
    clf_features_names = config['classification_features']
    clf = joblib.load(os.path.join(path_models, "cls_gh.sav"))

    plot_importances(clf, clf_features_names, ax=axes[2], **kwargs)
    axes[2].set_title("classification")

    fig.tight_layout()

    return axes


def plot_roc_gamma(dl2_data, energy_bins=None, ax=None, **kwargs):
    """
    Plot a ROC curve of the gammaness classification from a pandas dataframe.
    If there are more than two `mc_type`, all events with `mc_type!=gamma_label` are considered background.

    Parameters
    ----------
    dl2_data: `pandas.DataFrame`
        Reconstructed MC events at DL2+ level.
        must include the columns `mc_type`, `gammaness` and `mc_energy`.
    energy_bins: None or int or `numpy.ndarray`
        if None, all energy are stacked
        else, one roc curve per energy bin is done on the same plot
    ax: `matplotlib.pyplot.axis`
    kwargs: args for `ctaplot.plot_roc_curve_gammaness`

    Returns
    -------
    ax: `matplotlib.pyplot.axis`
    """
    if energy_bins is None:
        ax = ctaplot.plot_roc_curve_gammaness(dl2_data.mc_type, dl2_data.gammaness,
                                              ax=ax,
                                              **kwargs
                                              )
    else:
        ax = ctaplot.plot_roc_curve_gammaness_per_energy(dl2_data.mc_type, dl2_data.gammaness, dl2_data.mc_energy,
                                                         energy_bins=energy_bins,
                                                         ax=ax,
                                                         **kwargs)
    return ax


def plot_energy_resolution(dl2_data, ax=None, bias_correction=False, cta_req_north=False, **kwargs):
    """
    Plot the energy resolution from a pandas dataframe of DL2 data.
    See `~ctaplot.plot_energy_resolution` for doc.

    Parameters
    ----------
   dl2_data: `pandas.DataFrame`
        Reconstructed MC events at DL2+ level.
    ax: `matplotlib.pyplot.axes` or None
    bias_correction: `bool`
        correct for systematic bias
    cta_req_north: `bool`
        if True, includes CTA requirement curve
    kwargs: args for `matplotlib.pyplot.plot`

    Returns
    -------
    ax: `matplotlib.pyplot.axes`
    """

    ax = ctaplot.plot_energy_resolution(dl2_data.mc_energy,
                                        dl2_data.reco_energy,
                                        ax=ax,
                                        bias_correction=bias_correction,
                                        **kwargs,
                                        )
    ax.grid(which='both')
    if cta_req_north:
        ax = ctaplot.plot_energy_resolution_cta_requirement('north', ax=ax, color='black')
    return ax


def plot_angular_resolution(dl2_data, ax=None, bias_correction=False, cta_req_north=False, **kwargs):
    """
    Plot the energy resolution from a pandas dataframe of DL2 data.
    See `~ctaplot.plot_energy_resolution` for doc.

    Parameters
    ----------
    dl2_data: `pandas.DataFrame`
        Reconstructed MC events at DL2+ level.
    ax: `matplotlib.pyplot.axes` or None
    bias_correction: `bool`
        correct for systematic bias
    cta_req_north: `bool`
        if True, includes CTA requirement curve
    kwargs: args for `matplotlib.pyplot.plot`

    Returns
    -------
    ax: `matplotlib.pyplot.axes`
    """

    ax = ctaplot.plot_angular_resolution_per_energy(dl2_data.reco_alt,
                                                    dl2_data.reco_az,
                                                    dl2_data.mc_alt,
                                                    dl2_data.mc_az,
                                                    dl2_data.reco_energy,
                                                    ax=ax,
                                                    bias_correction=bias_correction,
                                                    **kwargs
                                                    )
    ax.grid(which='both')
    if cta_req_north:
        ax = ctaplot.plot_angular_resolution_cta_requirement('north', ax=ax, color='black')

    return ax


def direction_results(dl2_data, points_outfile=None, plot_outfile=None):
    """
    
    Parameters
    ----------
    dl2_data: `pandas.DataFrame`
    points_outfile: None or str
        filename to save angular resolution data points
    plot_outfile: None or str
        filename to save the figure

    Returns
    -------
    fig, axes: `matplotlib.pyplot.figure`, `matplotlib.pyplot.axes`
    """

    fig, axes = plt.subplots(2, 2, figsize=(15, 12))

    ax = ctaplot.plot_theta2(dl2_data.reco_alt,
                             dl2_data.reco_az,
                             dl2_data.mc_alt,
                             dl2_data.mc_az,
                             ax=axes[0, 0],
                             bins=100,
                             range=(0, 1),
                             )
    ax.grid()

    ctaplot.plot_angular_resolution_per_energy(dl2_data.reco_alt,
                                               dl2_data.reco_az,
                                               dl2_data.mc_alt,
                                               dl2_data.mc_az,
                                               dl2_data.reco_energy,
                                               ax=axes[0, 1],
                                               )

    ctaplot.plot_angular_resolution_cta_requirement('north', ax=axes[0, 1], color='black')
    axes[0, 1].grid()
    axes[0, 1].legend()

    ctaplot.plot_migration_matrix(dl2_data.mc_alt,
                                  dl2_data.reco_alt,
                                  ax=axes[1, 0],
                                  colorbar=True,
                                  xy_line=True,
                                  hist2d_args=dict(norm=matplotlib.colors.LogNorm()),
                                  line_args=dict(color='black'),
                                  )
    axes[1, 0].set_xlabel('simu alt [rad]')
    axes[1, 0].set_ylabel('reco alt [rad]')

    ctaplot.plot_migration_matrix(dl2_data.mc_az,
                                  dl2_data.reco_az,
                                  ax=axes[1, 1],
                                  colorbar=True,
                                  xy_line=True,
                                  hist2d_args=dict(norm=matplotlib.colors.LogNorm()),
                                  line_args=dict(color='black'),
                                  )
    axes[1, 1].set_xlabel('simu az [rad]')
    axes[1, 1].set_ylabel('reco az [rad]')

    fig.tight_layout()

    if points_outfile:
        e_bins, ang_res = ctaplot.angular_resolution_per_energy(dl2_data.reco_alt,
                                                                dl2_data.reco_az,
                                                                dl2_data.mc_alt,
                                                                dl2_data.mc_az,
                                                                dl2_data.reco_energy,
                                                                )

        write_angular_resolutions(points_outfile, e_bins * u.TeV, ang_res * u.rad)

    if plot_outfile:
        fig.savefig(plot_outfile)

    return fig, axes


def plot_wobble(source_position, n_points, ax = None):
    """
    Plot 2D map of ON/OFF positions w.r.t. to the camera center
<<<<<<< HEAD
    
    Parameters
    ----------
    source_position: list with x and y of the source position
    n_points: number of off points

    Returns
    -------
    ax: `matplotlib.pyplot.axis`
    
=======

    Parameters
    ----------
    source_position: Source position in the camera frame, array-like [x,y]
    n_points: Number of observation points. Rotation angle for each next observation is determined
    as 360/n_points
    ax: `matplotlib.pyplot.axes` or None

    Returns
    -------
    ax: `matplotlib.pyplot.axes`
>>>>>>> 0e9203e5
    """
    from lstchain.reco.utils import rotate
    if ax is None:
        ax = plt.gca()
    opacity = 0.2
    marker_size = 20
    color_map_name = 'Set1'  # https://matplotlib.org/gallery/color/colormap_reference.html
    colors = get_cmap(color_map_name).colors
    ax.set_prop_cycle(color=colors)

    rotation_angle = 360./n_points
    labels = ['Source', ] + [f'OFF {rotation_angle*(x)}' for x in range(1, n_points)]
    ax.plot((0, 0), '.', markersize=marker_size, alpha=opacity, color='black', label="Camera center")
<<<<<<< HEAD
    for off_point in range(n_points):
        first_point = tuple(rotate(list(zip(source_position[0], source_position[1]))[0], rotation_angle * off_point)[0])
        ax.plot(first_point[0], first_point[1], '.', markersize=marker_size, alpha=opacity, label=labels[off_point])
        ax.annotate(labels[off_point], xy=(first_point[0]-0.1, first_point[1] + 0.05), label=labels[off_point])
=======
    for index in range(n_points):
        first_point = tuple(rotate(list(zip(source_position[0], source_position[1]))[0],
                                   rotation_angle * index)[0])
        ax.plot(first_point[0], first_point[1], '.', markersize=marker_size, alpha=opacity,
                label=labels[index])
        ax.annotate(labels[_], xy=(first_point[0]-0.1, first_point[1] + 0.05), label=labels[index])
>>>>>>> 0e9203e5

    ax.set_ylim(-0.7, 0.7)
    ax.set_xlim(-0.7, 0.7)

    ax.set_ylabel("(m)")
    ax.set_xlabel("Position in the camera (m)")
    return ax


def plot_1d_excess(named_datasets, lima_significance,
                   x_label, x_cut, ax=None, x_range_min=0, x_range_max=2,
                   n_bins=100, opacity=0.2, color_map_name='Set1'):
    """
    Plot one-dimensional distribution of signal and backgound events
    Color maps: https://matplotlib.org/gallery/color/colormap_reference.html
<<<<<<< HEAD
        
    Parameters
    ----------
    named_datasets: dataset to be analysed  
    lima_significance: significance to be used
    x_label: label x-axis
    x_cut: signal region
    ax: matplotlib.pyplot.axis
    x_range_min: min value of the histogram
    x_range_max: max value of the histogram
    n_bins: number of bins of the histogram
    opacity: alpha parameter of the histogram
    color_map_name

    Returns
    -------
    ax: `matplotlib.pyplot.axis`
    
=======

    Parameters
    ----------
    named_datasets: Array of datasets to plot in a following form: (<dataset label>, data, overall
    scale factor)
    lima_significance: Li&Ma significance of observation
    x_label: X-axis label
    x_cut: X cut value
    ax: `matplotlib.pyplot.axes` or None
    x_range_min: Bottom value of X
    x_range_max: Top value of X
    n_bins: Number of histogram bins along X axis
    opacity: Plot opaacity
    color_map_name: Matplotlib colormap name

    Returns
    -------
    ax: `matplotlib.pyplot.axes`
>>>>>>> 0e9203e5
    """
   
    if ax is None:
        ax = plt.gca()
    colors = get_cmap(color_map_name).colors
    ax.set_prop_cycle(color=colors)

    hists = []
    for label, data, factor in named_datasets:
        hists.append(ax.hist(data, label=label, weights=factor*np.ones_like(data),
                     bins=n_bins, alpha=opacity, range=[x_range_min, x_range_max]))

    ax.annotate(text=f'Significance Li&Ma = {lima_significance:.2f} $\sigma$\n',
                 xy=(np.max(hists[0][1]/4), np.max(hists[0][0]/6*5)), size=20, color='r')

    ax.vlines(x=x_cut, ymin=0, ymax=np.max(hists[0][0]*1.2), linestyle='--', linewidth=2,
               color='black', alpha=opacity)
    ax.set_xlabel(x_label)
    ax.set_ylabel(r'Number of events')
    ax.legend(fontsize=12)
    return(ax)<|MERGE_RESOLUTION|>--- conflicted
+++ resolved
@@ -705,18 +705,6 @@
 def plot_wobble(source_position, n_points, ax = None):
     """
     Plot 2D map of ON/OFF positions w.r.t. to the camera center
-<<<<<<< HEAD
-    
-    Parameters
-    ----------
-    source_position: list with x and y of the source position
-    n_points: number of off points
-
-    Returns
-    -------
-    ax: `matplotlib.pyplot.axis`
-    
-=======
 
     Parameters
     ----------
@@ -728,7 +716,6 @@
     Returns
     -------
     ax: `matplotlib.pyplot.axes`
->>>>>>> 0e9203e5
     """
     from lstchain.reco.utils import rotate
     if ax is None:
@@ -742,19 +729,12 @@
     rotation_angle = 360./n_points
     labels = ['Source', ] + [f'OFF {rotation_angle*(x)}' for x in range(1, n_points)]
     ax.plot((0, 0), '.', markersize=marker_size, alpha=opacity, color='black', label="Camera center")
-<<<<<<< HEAD
     for off_point in range(n_points):
-        first_point = tuple(rotate(list(zip(source_position[0], source_position[1]))[0], rotation_angle * off_point)[0])
-        ax.plot(first_point[0], first_point[1], '.', markersize=marker_size, alpha=opacity, label=labels[off_point])
+        first_point = tuple(rotate(list(zip(source_position[0], source_position[1]))[0],
+                                   rotation_angle * off_point)[0])
+        ax.plot(first_point[0], first_point[1], '.', markersize=marker_size, alpha=opacity,
+                label=labels[off_point])
         ax.annotate(labels[off_point], xy=(first_point[0]-0.1, first_point[1] + 0.05), label=labels[off_point])
-=======
-    for index in range(n_points):
-        first_point = tuple(rotate(list(zip(source_position[0], source_position[1]))[0],
-                                   rotation_angle * index)[0])
-        ax.plot(first_point[0], first_point[1], '.', markersize=marker_size, alpha=opacity,
-                label=labels[index])
-        ax.annotate(labels[_], xy=(first_point[0]-0.1, first_point[1] + 0.05), label=labels[index])
->>>>>>> 0e9203e5
 
     ax.set_ylim(-0.7, 0.7)
     ax.set_xlim(-0.7, 0.7)
@@ -770,26 +750,6 @@
     """
     Plot one-dimensional distribution of signal and backgound events
     Color maps: https://matplotlib.org/gallery/color/colormap_reference.html
-<<<<<<< HEAD
-        
-    Parameters
-    ----------
-    named_datasets: dataset to be analysed  
-    lima_significance: significance to be used
-    x_label: label x-axis
-    x_cut: signal region
-    ax: matplotlib.pyplot.axis
-    x_range_min: min value of the histogram
-    x_range_max: max value of the histogram
-    n_bins: number of bins of the histogram
-    opacity: alpha parameter of the histogram
-    color_map_name
-
-    Returns
-    -------
-    ax: `matplotlib.pyplot.axis`
-    
-=======
 
     Parameters
     ----------
@@ -808,7 +768,6 @@
     Returns
     -------
     ax: `matplotlib.pyplot.axes`
->>>>>>> 0e9203e5
     """
    
     if ax is None:
