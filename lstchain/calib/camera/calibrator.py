import numpy as np
import os
from ctapipe.core.traits import Unicode, List, Int, Bool
from ctapipe.calib.camera import CameraCalibrator
from ctapipe.image.reducer import DataVolumeReducer
from ctapipe.image.extractor import ImageExtractor
from ctapipe.io.hdf5tableio import HDF5TableReader
from ctapipe.containers import MonitoringContainer
from ctapipe.calib.camera import gainselection
from lstchain.calib.camera.pulse_time_correction import PulseTimeCorrection


__all__ = ['LSTCameraCalibrator']


class LSTCameraCalibrator(CameraCalibrator):
    """
    Calibrator to handle the LST camera calibration chain, in order to fill
    the DL1 data level in the event container.
    """
    extractor_product = Unicode(
        'LocalPeakWindowSum',
        help='Name of the charge extractor to be used'
    ).tag(config=True)

    reducer_product = Unicode(
        'NullDataVolumeReducer',
        help='Name of the DataVolumeReducer to use'
    ).tag(config=True)

    calibration_path = Unicode(
        '',
        help='Path to LST calibration file'
    ).tag(config=True)

    time_calibration_path = Unicode(
        '',
        help='Path to drs4 time calibration file'
    ).tag(config=True)

    allowed_tels = List(
        [1],
        help='List of telescope to be calibrated'
    ).tag(config=True)

    gain_threshold = Int(
        4094,
        allow_none=True,
        help='Threshold for the gain selection in ADC'
    ).tag(config=True)

    charge_scale = List(
        [1,1],
        help='Multiplicative correction factor for charge estimation [HG,LG]'
    ).tag(config=True)


    def __init__(self, subarray, **kwargs):
        """
        Parameters
        ----------

        reducer_product : ctapipe.image.reducer.DataVolumeReducer
            The DataVolumeReducer to use. If None, then
            NullDataVolumeReducer will be used by default, and waveforms
            will not be reduced.
        extractor_product : ctapipe.image.extractor.ImageExtractor
            The ImageExtractor to use. If None, then LocalPeakWindowSum
            will be used by default.
        calibration_path :
            Path to LST calibration file to get the pedestal and flat-field corrections


        kwargs
        """
        super().__init__(subarray, **kwargs)

        # load the waveform charge extractor
        self.image_extractor = ImageExtractor.from_name(
            self.extractor_product,
            subarray = self.subarray,
            config = self.config
        )
        self.log.info(f"extractor {self.extractor_product}")

        print("EXTRACTOR", self.image_extractor)

        self.data_volume_reducer = DataVolumeReducer.from_name(
            self.reducer_product,
            subarray=self.subarray,
            config = self.config
        )
        self.log.info(f" {self.reducer_product}")


        # declare gain selector if the threshold is defined
        if self.gain_threshold:
            self.gain_selector = gainselection.ThresholdGainSelector(
                threshold=self.gain_threshold
            )

        # declare time calibrator if correction file exist
        if os.path.exists(self.time_calibration_path):
            self.time_corrector = PulseTimeCorrection(
                calib_file_path=self.time_calibration_path
            )
        else:
            raise IOError(f"Time calibration file {self.time_calibration_path} not found!")

        # calibration data container
        self.mon_data = MonitoringContainer()

        # initialize the MonitoringContainer() for the moment it reads it from a hdf5 file
        self._initialize_correction()


        self.log.info(f"Global charge scale {self.charge_scale}")


    def _initialize_correction(self):
        """
        Read the correction from hdf5 calibration file
        """

        self.mon_data.tels_with_data = self.allowed_tels
        self.log.info(f"read {self.calibration_path}")

        try:
            with HDF5TableReader(self.calibration_path) as h5_table:
                for telid in self.allowed_tels:
                    # read the calibration data
                    table = '/tel_' + str(telid) + '/calibration'
                    next(h5_table.read(table, self.mon_data.tel[telid].calibration))

                    # read pedestal data
                    table = '/tel_' + str(telid) + '/pedestal'
                    next(h5_table.read(table, self.mon_data.tel[telid].pedestal))

                    # read flat-field data
                    table = '/tel_' + str(telid) + '/flatfield'
                    next(h5_table.read(table, self.mon_data.tel[telid].flatfield))

                    # read the pixel_status container
                    table = '/tel_' + str(telid) + '/pixel_status'
                    next(h5_table.read(table, self.mon_data.tel[telid].pixel_status))
        except Exception:
            self.log.exception(
                f"Problem in reading calibration file {self.calibration_path}"
            )
            raise


    def _calibrate_dl0(self, event, telid):
        """
        create dl0 level, for the moment copy the r1
        """
        waveforms = event.r1.tel[telid].waveform


        if self._check_r1_empty(waveforms):
            return

        # if not already done, initialize the event monitoring containers
        if event.mon.tel[telid].calibration.dc_to_pe is None:
            event.mon.tel[telid].calibration = self.mon_data.tel[telid].calibration
            event.mon.tel[telid].flatfield = self.mon_data.tel[telid].flatfield
            event.mon.tel[telid].pedestal = self.mon_data.tel[telid].pedestal
            event.mon.tel[telid].pixel_status = self.mon_data.tel[telid].pixel_status

        #
        # subtract the pedestal per sample and multiply for the calibration coefficients
        #
        event.dl0.tel[telid].waveform = (
                (waveforms - self.mon_data.tel[telid].calibration.pedestal_per_sample[:, :, np.newaxis])
                * self.mon_data.tel[telid].calibration.dc_to_pe[:, :, np.newaxis])


    def _calibrate_dl1(self, event, telid):
        """
        create calibrated dl1 image and calibrate it
        """
        waveforms = event.dl0.tel[telid].waveform

        if self._check_dl0_empty(waveforms):
            return

        # for the moment we do the gain selection afterwards
        # use gain mask without gain selection

<<<<<<< HEAD
        charge, peak_time = self.image_extractor(waveforms)
=======
        # TBD: - perform calibration of the R1 waveform (not DL1)
        #      - gain selection before charge integration
>>>>>>> d73944fa


        no_gain_selection= np.zeros((waveforms.shape[0],waveforms.shape[1]), dtype=np.int)

        charge, pulse_time = self.image_extractor(waveforms, telid, no_gain_selection)

        # correct charge for global scale
        corrected_charge = charge * np.array(self.charge_scale)[:,np.newaxis]

        # correct time with drs4 correction if available
        if self.time_corrector:
            peak_time = self.time_corrector.get_corr_pulse(event, peak_time)

        # add flat-fielding time correction
<<<<<<< HEAD
        peak_time_ff_corrected = peak_time + self.mon_data.tel[telid].calibration.time_correction
=======
        pulse_time_ff_corrected = pulse_time + self.mon_data.tel[telid].calibration.time_correction.value
>>>>>>> d73944fa

        # perform the gain selection if the threshold is defined
        if self.gain_threshold:
            gain_mask = self.gain_selector(event.r1.tel[telid].waveform)

            event.dl1.tel[telid].image = corrected_charge[gain_mask, np.arange(charge.shape[1])]
<<<<<<< HEAD
            event.dl1.tel[telid].peak_time = peak_time_ff_corrected[gain_mask, np.arange(peak_time_ff_corrected.shape[1])]
=======
            event.dl1.tel[telid].peak_time = pulse_time_ff_corrected[gain_mask, np.arange(pulse_time_ff_corrected.shape[1])]
>>>>>>> d73944fa

            # remember which channel has been selected
            event.r1.tel[telid].selected_gain_channel = gain_mask

        # if threshold == None
        else:
            event.dl1.tel[telid].image = corrected_charge
<<<<<<< HEAD
            event.dl1.tel[telid].peak_time = peak_time_ff_corrected


def get_charge_correction(window_width, window_shift):
    """
    Obtain charge correction from the reference pulse shape,
    this function is will be not necessary in ctapipe 0.8

    Parameters
    ----------
    window_width: width of the integration window

    window_shift: shift of the integration window

    Returns
    -------
    pulse_correction: pulse correction for HG and LG, np.array(2)

    """
    # read the pulse shape file (to be changed for ctapipe version 0.8)
    try:
        # read pulse shape from oversampled file
        pulse_ref_file = (os.path.join(os.path.dirname(__file__),
                    "../../data/oversampled_pulse_LST_8dynode_pix6_20200204.dat")
                    )
        hg_pulse_shape = []
        lg_pulse_shape = []
        with open(pulse_ref_file, 'r') as file:
                peak_time_slice, peak_time_step = file.readline().split()
                for line in file:
                    if "#" not in line:
                        columns = line.split()
                        hg_pulse_shape.append(float(columns[0]))
                        lg_pulse_shape.append(float(columns[1]))

        pulse_shape = np.array((hg_pulse_shape, lg_pulse_shape))

        pulse_correction = integration_correction(pulse_shape.shape[0],
                                                  pulse_shape,
                                                  float(peak_time_step),
                                                  float(peak_time_slice),
                                                  window_width,
                                                  window_shift
                                                  )

    except:
        print(f"Problem in reading calibration file {self.calibration_path}")
        raise

    return np.array(pulse_correction)
=======
            event.dl1.tel[telid].peak_time = pulse_time_ff_corrected
>>>>>>> d73944fa
<|MERGE_RESOLUTION|>--- conflicted
+++ resolved
@@ -7,7 +7,7 @@
 from ctapipe.io.hdf5tableio import HDF5TableReader
 from ctapipe.containers import MonitoringContainer
 from ctapipe.calib.camera import gainselection
-from lstchain.calib.camera.pulse_time_correction import PulseTimeCorrection
+from lstchain.calib.camera.peak_time_correction import PulseTimeCorrection
 
 
 __all__ = ['LSTCameraCalibrator']
@@ -187,17 +187,13 @@
         # for the moment we do the gain selection afterwards
         # use gain mask without gain selection
 
-<<<<<<< HEAD
-        charge, peak_time = self.image_extractor(waveforms)
-=======
         # TBD: - perform calibration of the R1 waveform (not DL1)
         #      - gain selection before charge integration
->>>>>>> d73944fa
 
 
         no_gain_selection= np.zeros((waveforms.shape[0],waveforms.shape[1]), dtype=np.int)
 
-        charge, pulse_time = self.image_extractor(waveforms, telid, no_gain_selection)
+        charge, peak_time = self.image_extractor(waveforms, telid, no_gain_selection)
 
         # correct charge for global scale
         corrected_charge = charge * np.array(self.charge_scale)[:,np.newaxis]
@@ -207,22 +203,14 @@
             peak_time = self.time_corrector.get_corr_pulse(event, peak_time)
 
         # add flat-fielding time correction
-<<<<<<< HEAD
-        peak_time_ff_corrected = peak_time + self.mon_data.tel[telid].calibration.time_correction
-=======
-        pulse_time_ff_corrected = pulse_time + self.mon_data.tel[telid].calibration.time_correction.value
->>>>>>> d73944fa
+        peak_time_ff_corrected = peak_time + self.mon_data.tel[telid].calibration.time_correction.value
 
         # perform the gain selection if the threshold is defined
         if self.gain_threshold:
             gain_mask = self.gain_selector(event.r1.tel[telid].waveform)
 
             event.dl1.tel[telid].image = corrected_charge[gain_mask, np.arange(charge.shape[1])]
-<<<<<<< HEAD
             event.dl1.tel[telid].peak_time = peak_time_ff_corrected[gain_mask, np.arange(peak_time_ff_corrected.shape[1])]
-=======
-            event.dl1.tel[telid].peak_time = pulse_time_ff_corrected[gain_mask, np.arange(pulse_time_ff_corrected.shape[1])]
->>>>>>> d73944fa
 
             # remember which channel has been selected
             event.r1.tel[telid].selected_gain_channel = gain_mask
@@ -230,57 +218,4 @@
         # if threshold == None
         else:
             event.dl1.tel[telid].image = corrected_charge
-<<<<<<< HEAD
             event.dl1.tel[telid].peak_time = peak_time_ff_corrected
-
-
-def get_charge_correction(window_width, window_shift):
-    """
-    Obtain charge correction from the reference pulse shape,
-    this function is will be not necessary in ctapipe 0.8
-
-    Parameters
-    ----------
-    window_width: width of the integration window
-
-    window_shift: shift of the integration window
-
-    Returns
-    -------
-    pulse_correction: pulse correction for HG and LG, np.array(2)
-
-    """
-    # read the pulse shape file (to be changed for ctapipe version 0.8)
-    try:
-        # read pulse shape from oversampled file
-        pulse_ref_file = (os.path.join(os.path.dirname(__file__),
-                    "../../data/oversampled_pulse_LST_8dynode_pix6_20200204.dat")
-                    )
-        hg_pulse_shape = []
-        lg_pulse_shape = []
-        with open(pulse_ref_file, 'r') as file:
-                peak_time_slice, peak_time_step = file.readline().split()
-                for line in file:
-                    if "#" not in line:
-                        columns = line.split()
-                        hg_pulse_shape.append(float(columns[0]))
-                        lg_pulse_shape.append(float(columns[1]))
-
-        pulse_shape = np.array((hg_pulse_shape, lg_pulse_shape))
-
-        pulse_correction = integration_correction(pulse_shape.shape[0],
-                                                  pulse_shape,
-                                                  float(peak_time_step),
-                                                  float(peak_time_slice),
-                                                  window_width,
-                                                  window_shift
-                                                  )
-
-    except:
-        print(f"Problem in reading calibration file {self.calibration_path}")
-        raise
-
-    return np.array(pulse_correction)
-=======
-            event.dl1.tel[telid].peak_time = pulse_time_ff_corrected
->>>>>>> d73944fa
