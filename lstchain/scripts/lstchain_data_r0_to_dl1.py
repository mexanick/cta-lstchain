--- conflicted
+++ resolved
@@ -97,19 +97,12 @@
     os.makedirs(args.outdir, exist_ok=True)
 
     r0_to_dl1.allowed_tels = {1, 2, 3, 4}
-<<<<<<< HEAD
 
     # if simu
     output_filename = args.outdir + '/dl1_' + os.path.basename(args.infile).replace(".gz",".h5")
 
     # if data
     output_filename = args.outdir + '/dl1_' + os.path.basename(args.infile).replace(".fits.fz",".h5")
-=======
-    output_filename = os.path.join(
-        args.outdir,
-        'dl1_' + os.path.basename(args.infile).rsplit('.', 1)[0] + '.h5'
-    )
->>>>>>> 686c702d
 
     config = {}
     if args.config_file is not None:
