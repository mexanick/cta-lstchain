#!/usr/bin/env python3

"""
Pipeline to calibrate and compute image parameters at single telescope
level for real data.
- Inputs are a protozfits input file and a drs4 pedestal/calibration/time
calibration files
- Output is a dataframe with dl1 data

Usage:

$> python lstchain_data_r0_to_dl1.py
--input-file LST-1.1.Run02030.0000.fits.fz
--output-dir ./
--pedestal-file drs4_pedestal.Run2028.0000.fits
--calibration-file calibration.Run2029.0000.hdf5
--time-calibration-file time_calibration.Run2029.0000.hdf5

"""

import argparse
from lstchain.reco import r0_to_dl1
from lstchain.io.config import read_configuration_file
from lstchain.paths import parse_r0_filename, run_to_dl1_filename, r0_to_dl1_filename
from pathlib import Path
import sys
import logging
import os

log = logging.getLogger(__name__)

parser = argparse.ArgumentParser(description="R0 to DL1")

# Required arguments
parser.add_argument('--input-file', '-f', type=Path,
                    dest='input_file',
                    help='Path to the .fits.fz file with the raw events',
                    default=None, required=True)

parser.add_argument('--output-dir', '-o', type=Path,
                    dest='output_dir',
                    help='Path where to store the reco dl1 events',
                    default='./dl1_data/')

parser.add_argument('--pedestal-file', '-p', action='store', type=str,
                    dest='pedestal_file',
                    help='Path to a pedestal file',
                    default=None, required=True
                    )

parser.add_argument('--calibration-file', '--calib', action='store', type=str,
                    dest='calibration_file',
                    help='Path to a calibration file',
                    default=None, required=True
                    )

parser.add_argument('--time-calibration-file', '-t', action='store', type=str,
                    dest='time_calibration_file',
                    help='Path to a calibration file for pulse time correction',
                    default=None, required=True
                    )

# Optional arguments
parser.add_argument('--config', '-c', action='store', type=str,
                    dest='config_file',
                    help='Path to a configuration file. If none is given, a standard configuration is applied',
                    default=None
                    )

parser.add_argument('--pointing-file', '--pointing', action='store', type=str,
                    dest='pointing_file',
                    help='Path to the Drive log file with the pointing information.',
                    default=None
                    )

parser.add_argument('--ucts-t0-dragon', action='store', type=float,
                    dest='ucts_t0_dragon',
                    help='UCTS timestamp in nsecs, unix format and TAI scale of the \
                          first event of the run with valid timestamp. If none is \
                          passed, the start-of-the-run timestamp is provided, hence \
                          Dragon timestamp is not reliable.',
                    default="NaN"
                    )

parser.add_argument('--dragon-counter0', action='store', type=float,
                    dest='dragon_counter0',
                    help='Dragon counter (pps + 10MHz) in nsecs corresponding \
                          to the first reliable UCTS of the run. To be provided \
                          along with ucts_t0_dragon.',
                    default="NaN"
                    )

parser.add_argument('--ucts-t0-tib', action='store', type=float,
                    dest='ucts_t0_tib',
                    help='UCTS timestamp in nsecs, unix format and TAI scale of the \
                          first event of the run with valid timestamp. If none is \
                          passed, the start-of-the-run timestamp is provided, hence \
                          TIB timestamp is not reliable.',
                    default="NaN"
                    )

parser.add_argument('--tib-counter0', action='store', type=float,
                    dest='tib_counter0',
                    help='First valid TIB counter (pps + 10MHz) in nsecs corresponding \
                          to the first reliable UCTS of the run when TIB is available. \
                          To be provided along with ucts_t0_tib.',
                    default="NaN"
                    )

parser.add_argument('--max-events', '--maxevts', action='store', type=int,
                    dest='max_events',
                    help='Maximum number of events to be processed.',
                    default=int(1e15)
                    )

args = parser.parse_args()


def main():
    output_dir = args.output_dir.absolute()
    output_dir.mkdir(exist_ok=True)

    if not args.input_file.is_file():
        log.error('Input file does not exist or is not a file')
        sys.exit(1)


    log.setLevel(logging.INFO)
    handler = logging.StreamHandler()
    logging.getLogger().addHandler(handler)

    r0_to_dl1.allowed_tels = {1, 2, 3, 4}

<<<<<<< HEAD
    # test if this matches data file name pattern
    try:
        run = parse_r0_filename(args.input_file)
        output_filename = output_dir / run_to_dl1_filename(*run)
    except ValueError:
        # for arbitrary filenames, including mc
        output_filename = output_dir / r0_to_dl1_filename(args.input_file.name)
=======
    output_filename = os.path.join(
        args.output_dir,
        'dl1_' + os.path.basename(args.input_file).rsplit('.', 1)[0] + '.h5'
    )
>>>>>>> a8d06f9c

    config = {}
    if args.config_file is not None:
        try:
            config = read_configuration_file(args.config_file)
        except Exception as e:
            log.error(f'Configuration file could not be read: {e}')
            sys.exit(1)

    config["max_events"] = args.max_events

    r0_to_dl1.r0_to_dl1(
        args.input_file,
        output_filename=output_filename,
        custom_config=config,
        pedestal_path=args.pedestal_file,
        calibration_path=args.calibration_file,
        time_calibration_path=args.time_calibration_file,
        pointing_file_path=args.pointing_file,
        ucts_t0_dragon=args.ucts_t0_dragon,
        dragon_counter0=args.dragon_counter0,
        ucts_t0_tib=args.ucts_t0_tib,
        tib_counter0=args.tib_counter0
    )


if __name__ == '__main__':
    main()<|MERGE_RESOLUTION|>--- conflicted
+++ resolved
@@ -131,7 +131,6 @@
 
     r0_to_dl1.allowed_tels = {1, 2, 3, 4}
 
-<<<<<<< HEAD
     # test if this matches data file name pattern
     try:
         run = parse_r0_filename(args.input_file)
@@ -139,12 +138,6 @@
     except ValueError:
         # for arbitrary filenames, including mc
         output_filename = output_dir / r0_to_dl1_filename(args.input_file.name)
-=======
-    output_filename = os.path.join(
-        args.output_dir,
-        'dl1_' + os.path.basename(args.input_file).rsplit('.', 1)[0] + '.h5'
-    )
->>>>>>> a8d06f9c
 
     config = {}
     if args.config_file is not None:
