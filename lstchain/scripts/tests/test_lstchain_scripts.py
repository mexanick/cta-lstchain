import pytest
import pandas as pd
import os
from lstchain.tests.test_lstchain import test_dir, mc_gamma_testfile
from lstchain.io.io import dl1_params_lstcam_key
import numpy as np
from lstchain.io.io import dl1_params_src_dep_lstcam_key
import subprocess as sp

output_dir = os.path.join(test_dir, 'scripts')
dl1_file = os.path.join(output_dir, 'dl1_gamma_test_large.simtel.h5')
dl2_file = os.path.join(output_dir, 'dl2_gamma_test_large.simtel.h5')
file_model_energy = os.path.join(output_dir, 'reg_energy.sav')
file_model_disp = os.path.join(output_dir, 'reg_disp_vector.sav')
file_model_gh_sep = os.path.join(output_dir, 'cls_gh.sav')


def run_program(*args):
    result = sp.run(
        args,
        stdout=sp.PIPE, stderr=sp.STDOUT, encoding='utf-8'
    )

    if result.returncode != 0:
        raise ValueError(
            f'Running {args[0]} failed with return code {result.returncode}'
            f', output: \n {result.stdout}'
        )


def test_lstchain_mc_r0_to_dl1():
    input_file = mc_gamma_testfile
    run_program(
        'lstchain_mc_r0_to_dl1',
        '-f', input_file,
        '-o', output_dir
    )
    assert os.path.exists(dl1_file)


@pytest.mark.run(after='test_lstchain_mc_r0_to_dl1')
def test_add_source_dependent_parameters():
    run_program('lstchain_add_source_dependent_parameters', '-f', dl1_file)
    dl1_params_src_dep = pd.read_hdf(dl1_file, key=dl1_params_src_dep_lstcam_key)
    assert 'alpha' in dl1_params_src_dep.columns


@pytest.mark.run(after='test_lstchain_mc_r0_to_dl1')
def test_lstchain_trainpipe():
    gamma_file = dl1_file
    proton_file = dl1_file

    run_program(
        'lstchain_mc_trainpipe',
        '-fg', gamma_file,
        '-fp', proton_file,
        '-o', output_dir
    )

    assert os.path.exists(file_model_gh_sep)
    assert os.path.exists(file_model_disp)
    assert os.path.exists(file_model_energy)


@pytest.mark.run(after='test_lstchain_trainpipe')
def test_lstchain_dl1_to_dl2():
    run_program(
        'lstchain_dl1_to_dl2',
        '-f', dl1_file,
        '-p', output_dir,
        '-o', output_dir,
    )
    assert os.path.exists(dl2_file)


@pytest.mark.run(after='test_lstchain_mc_r0_to_dl1')
def test_mc_dl1ab():
    output_file = os.path.join(output_dir, 'dl1ab.h5')
    run_program('lstchain_mc_dl1ab', dl1_file, output_file)
    assert os.path.exists(output_file)


@pytest.mark.run(after='test_mc_dl1ab')
def test_mc_dl1ab_validity():
    dl1 = pd.read_hdf(os.path.join(output_dir, 'dl1_gamma_test_large.simtel.h5'), key=dl1_params_lstcam_key)
    dl1ab = pd.read_hdf(os.path.join(output_dir, 'dl1ab.h5'), key=dl1_params_lstcam_key)
    np.testing.assert_allclose(dl1, dl1ab, rtol=1e-4)


@pytest.mark.run(after='test_lstchain_dl1_to_dl2')
def test_mc_r0_to_dl2():
<<<<<<< HEAD
    cmd = f'lstchain_mc_r0_to_dl2 -f {mc_gamma_testfile} -p {output_dir} -s1 True -o {output_dir}'
    os.remove(dl1_file)
    os.remove(dl2_file)
    os.system(cmd)
    assert os.path.exists(dl2_file)
=======
    os.remove(dl1_file)
    os.remove(dl2_file)

    run_program(
        'lstchain_mc_r0_to_dl2',
        '-f', mc_gamma_testfile,
        '-p', output_dir,
        '-s1', 'False',
        '-o', output_dir,
    )
    assert os.path.exists(dl2_file)
>>>>>>> b27f4d91
<|MERGE_RESOLUTION|>--- conflicted
+++ resolved
@@ -89,13 +89,6 @@
 
 @pytest.mark.run(after='test_lstchain_dl1_to_dl2')
 def test_mc_r0_to_dl2():
-<<<<<<< HEAD
-    cmd = f'lstchain_mc_r0_to_dl2 -f {mc_gamma_testfile} -p {output_dir} -s1 True -o {output_dir}'
-    os.remove(dl1_file)
-    os.remove(dl2_file)
-    os.system(cmd)
-    assert os.path.exists(dl2_file)
-=======
     os.remove(dl1_file)
     os.remove(dl2_file)
 
@@ -106,5 +99,4 @@
         '-s1', 'False',
         '-o', output_dir,
     )
-    assert os.path.exists(dl2_file)
->>>>>>> b27f4d91
+    assert os.path.exists(dl2_file)