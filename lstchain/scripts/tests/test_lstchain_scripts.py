import shutil
import subprocess as sp

import numpy as np
import pandas as pd
import pkg_resources
import pytest
from astropy import units as u
from astropy.time import Time

from lstchain.io.io import (
    dl1_params_lstcam_key,
    dl2_params_lstcam_key,
    get_dataset_keys,
    dl1_params_src_dep_lstcam_key,
)
from lstchain.tests.test_lstchain import (
    test_drive_report,
    test_drs4_pedestal_path,
    test_calib_path,
    test_time_calib_path,
    test_r0_path,
    test_r0_path2,
)


def find_entry_points(package_name):
    """from: https://stackoverflow.com/a/47383763/3838691"""
    entrypoints = [
        ep.name
        for ep in pkg_resources.iter_entry_points("console_scripts")
        if ep.module_name.startswith(package_name)
    ]
    return entrypoints


ALL_SCRIPTS = find_entry_points("lstchain")


def run_program(*args):
    result = sp.run(args, stdout=sp.PIPE, stderr=sp.STDOUT, encoding="utf-8")

    if result.returncode != 0:
        raise ValueError(
            f"Running {args[0]} failed with return code {result.returncode}"
            f", output: \n {result.stdout}"
        )


@pytest.mark.parametrize("script", ALL_SCRIPTS)
def test_all_help(script):
    """Test for all scripts if at least the help works."""
    run_program(script, "--help")


@pytest.fixture(scope="session")
def simulated_dl1ab(temp_dir_simulated_files, simulated_dl1_file):
    """Produce a new simulated dl1 file using the dl1ab script."""
    output_file = temp_dir_simulated_files / "dl1ab.h5"
    run_program("lstchain_dl1ab", "-f", simulated_dl1_file, "-o", output_file)
    return output_file


def test_add_source_dependent_parameters(simulated_dl1_file):
    run_program("lstchain_add_source_dependent_parameters", "-f", simulated_dl1_file)
    dl1_params_src_dep = pd.read_hdf(
        simulated_dl1_file, key=dl1_params_src_dep_lstcam_key
    )
    dl1_params_src_dep.columns = pd.MultiIndex.from_tuples(
        [
            tuple(col[1:-1].replace("'", "").replace(" ", "").split(","))
            for col in dl1_params_src_dep.columns
        ]
    )
    assert "alpha" in dl1_params_src_dep["on"].columns


@pytest.fixture(scope="session")
def merged_simulated_dl1_file(simulated_dl1_file, temp_dir_simulated_files):
    """Produce a merged file from two identical dl1 hdf5 files."""
    shutil.copy(simulated_dl1_file, temp_dir_simulated_files / "dl1_copy.h5")
    merged_dl1_file = temp_dir_simulated_files / "script_merged_dl1.h5"
    run_program(
        "lstchain_merge_hdf5_files",
        "-d",
        temp_dir_simulated_files,
        "-o",
        merged_dl1_file,
        "--no-image",
        "True",
    )
    return merged_dl1_file


@pytest.mark.private_data
@pytest.fixture(scope="session")
def observed_dl1_files(temp_dir_observed_files):
    """
    Produce dl1, datacheck and muons files from real observed data.
    The initial timestamps and counters used for the first set of files
    here are extracted from the night summary. In this case these values
    correspond to the third event. A second set of files are produced
    without using the first valid timestamps.
    """
    # FIXME: naming criteria (suffixes, no stream) of dl1, dl2,
    #  muons and datacheck files should be coherent

    # First set of files to be produced
    dl1_output_path1 = temp_dir_observed_files / (
        "dl1_" + test_r0_path.with_suffix("").stem + ".h5"
    )
    muons_file1 = temp_dir_observed_files / "muons_LST-1.Run02008.0000_first50.fits"
    datacheck_file1 = temp_dir_observed_files / "datacheck_dl1_LST-1.Run02008.0000.h5"

    # Second set of files
    dl1_output_path2 = temp_dir_observed_files / (
        "dl1_" + test_r0_path2.with_suffix("").stem + ".h5"
    )
    muons_file2 = temp_dir_observed_files / "muons_LST-1.Run02008.0100_first50.fits"
    datacheck_file2 = temp_dir_observed_files / "datacheck_dl1_LST-1.Run02008.0100.h5"

    run_program(
        "lstchain_data_r0_to_dl1",
        "-f",
        test_r0_path,
        "-o",
        temp_dir_observed_files,
        "--pedestal-file",
        test_drs4_pedestal_path,
        "--calibration-file",
        test_calib_path,
        "--time-calibration-file",
        test_time_calib_path,
        "--pointing-file",
        test_drive_report,
        "--dragon-reference-time",
        "1582059789516351903",
        "--dragon-reference-counter",
        "2516351600",
<<<<<<< HEAD
        "--ucts-t0-tib",
        "1582059789516351903",
        "--tib-counter0",
        "2516351200",
=======
>>>>>>> 7fb83894
    )

    run_program(
        "lstchain_data_r0_to_dl1",
        "-f",
        test_r0_path2,
        "-o",
        temp_dir_observed_files,
        "--pedestal-file",
        test_drs4_pedestal_path,
        "--calibration-file",
        test_calib_path,
        "--time-calibration-file",
        test_time_calib_path,
        "--pointing-file",
        test_drive_report,
    )

    return {
        "dl1_file1": dl1_output_path1,
        "muons1": muons_file1,
        "datacheck1": datacheck_file1,
        "dl1_file2": dl1_output_path2,
        "muons2": muons_file2,
        "datacheck2": datacheck_file2,
    }


def test_lstchain_mc_r0_to_dl1(simulated_dl1_file):
    assert simulated_dl1_file.is_file()


@pytest.mark.private_data
def test_lstchain_data_r0_to_dl1(observed_dl1_files):
    assert observed_dl1_files["dl1_file1"].is_file()
    assert observed_dl1_files["muons1"].is_file()
    assert observed_dl1_files["datacheck1"].is_file()
    assert observed_dl1_files["dl1_file2"].is_file()
    assert observed_dl1_files["muons2"].is_file()
    assert observed_dl1_files["datacheck2"].is_file()


@pytest.mark.private_data
def test_observed_dl1_validity(observed_dl1_files):
    dl1_df = pd.read_hdf(observed_dl1_files["dl1_file1"], key=dl1_params_lstcam_key)
    # The first valid timestamp in the test run corresponds
    # to its third event (see night summary)
    first_timestamp_nightsummary = 1582059789516351903  # ns
    first_event_timestamp = dl1_df["dragon_time"].iloc[2]  # third event

    dl1_tables = get_dataset_keys(observed_dl1_files["dl1_file1"])

    assert "dl1/event/telescope/monitoring/calibration" in dl1_tables
    assert "dl1/event/telescope/monitoring/flatfield" in dl1_tables
    assert "dl1/event/telescope/monitoring/pedestal" in dl1_tables
    assert "dl1/event/telescope/image/LST_LSTCam" in dl1_tables

    assert "alt_tel" in dl1_df.columns
    assert "az_tel" in dl1_df.columns
    assert "trigger_type" in dl1_df.columns
    assert "ucts_trigger_type" in dl1_df.columns
    assert "trigger_time" in dl1_df.columns
    assert "dragon_time" in dl1_df.columns
    assert "tib_time" in dl1_df.columns
    assert "ucts_time" in dl1_df.columns
    assert np.isclose(
        (
            Time(first_event_timestamp, format="unix")
            - Time(first_timestamp_nightsummary / 1e9, format="unix_tai")
        ).to_value(u.s),
        0,
    )
    np.testing.assert_allclose(dl1_df["dragon_time"], dl1_df["trigger_time"])


def test_lstchain_mc_trainpipe(rf_models):
    assert rf_models["energy"].is_file()
    assert rf_models["disp"].is_file()
    assert rf_models["gh_sep"].is_file()


def test_lstchain_mc_rfperformance(tmp_path, simulated_dl1_file, fake_dl1_proton_file):
    gamma_file = simulated_dl1_file
    proton_file = fake_dl1_proton_file
    output_dir = tmp_path
    file_model_energy = output_dir / "reg_energy.sav"
    file_model_disp = output_dir / "reg_disp_vector.sav"
    file_model_gh_sep = output_dir / "cls_gh.sav"

    run_program(
        "lstchain_mc_rfperformance",
        "--g-train",
        gamma_file,
        "--g-test",
        gamma_file,
        "--p-train",
        proton_file,
        "--p-test",
        proton_file,
        "-o",
        output_dir,
    )

    assert file_model_gh_sep.is_file()
    assert file_model_disp.is_file()
    assert file_model_energy.is_file()


def test_lstchain_merge_dl1_hdf5_files(merged_simulated_dl1_file):
    assert merged_simulated_dl1_file.is_file()


@pytest.mark.private_data
def test_lstchain_merge_dl1_hdf5_observed_files(
    temp_dir_observed_files, observed_dl1_files
):
    merged_dl1_observed_file = temp_dir_observed_files / "dl1_LST-1.Run02008_merged.h5"
    run_program(
        "lstchain_merge_hdf5_files",
        "-d",
        temp_dir_observed_files,
        "-o",
        merged_dl1_observed_file,
        "--no-image",
        "False",
        "--smart",
        "False",
        "--run-number",
        "2008",
        "--pattern",
        "dl1_*.h5",
    )
    dl1a_df = pd.read_hdf(observed_dl1_files["dl1_file1"], key=dl1_params_lstcam_key)
    dl1b_df = pd.read_hdf(observed_dl1_files["dl1_file1"], key=dl1_params_lstcam_key)
    merged_dl1_df = pd.read_hdf(merged_dl1_observed_file, key=dl1_params_lstcam_key)
    assert merged_dl1_observed_file.is_file()
    assert len(dl1a_df) + len(dl1b_df) == len(merged_dl1_df)
    assert "dl1/event/telescope/image/LST_LSTCam" in get_dataset_keys(
        merged_dl1_observed_file
    )
    assert "dl1/event/telescope/parameters/LST_LSTCam" in get_dataset_keys(
        merged_dl1_observed_file
    )


@pytest.mark.private_data
def test_merge_datacheck_files(temp_dir_observed_files):
    run_program(
        "lstchain_check_dl1",
        "--batch",
        "--input-file",
        temp_dir_observed_files / "datacheck_dl1_LST-1.Run02008.*.h5",
        "--output-dir",
        temp_dir_observed_files,
    )
    assert (temp_dir_observed_files / "datacheck_dl1_LST-1.Run02008.h5").is_file()
    assert (temp_dir_observed_files / "datacheck_dl1_LST-1.Run02008.pdf").is_file()


def test_lstchain_merged_dl1_to_dl2(
    temp_dir_simulated_files, merged_simulated_dl1_file, rf_models
):
    output_file = merged_simulated_dl1_file.with_name(
        merged_simulated_dl1_file.name.replace("dl1", "dl2")
    )
    run_program(
        "lstchain_dl1_to_dl2",
        "-f",
        merged_simulated_dl1_file,
        "-p",
        rf_models["path"],
        "--output-dir",
        temp_dir_simulated_files,
    )
    assert output_file.is_file()


def test_lstchain_dl1_to_dl2(simulated_dl2_file):
    assert simulated_dl2_file.is_file()
    dl2_df = pd.read_hdf(simulated_dl2_file, key=dl2_params_lstcam_key)
    assert "gammaness" in dl2_df.columns
    assert "reco_type" in dl2_df.columns
    assert "reco_energy" in dl2_df.columns
    assert "reco_disp_dx" in dl2_df.columns
    assert "reco_disp_dy" in dl2_df.columns
    assert "reco_src_x" in dl2_df.columns
    assert "reco_src_y" in dl2_df.columns


@pytest.mark.private_data
def test_lstchain_observed_dl1_to_dl2(
    temp_dir_observed_files, observed_dl1_files, rf_models
):
    real_data_dl2_file = temp_dir_observed_files / (
        "dl2_" + test_r0_path.with_suffix("").stem + ".h5"
    )
    run_program(
        "lstchain_dl1_to_dl2",
        "--input-file",
        observed_dl1_files["dl1_file1"],
        "--path-models",
        rf_models["path"],
        "--output-dir",
        temp_dir_observed_files,
    )
    assert real_data_dl2_file.is_file()
    dl2_df = pd.read_hdf(real_data_dl2_file, key=dl2_params_lstcam_key)
    assert "gammaness" in dl2_df.columns
    assert "reco_type" in dl2_df.columns
    assert "reco_energy" in dl2_df.columns
    assert "reco_alt" in dl2_df.columns
    assert "reco_az" in dl2_df.columns
    assert "reco_src_x" in dl2_df.columns
    assert "reco_src_y" in dl2_df.columns
    assert "reco_disp_dx" in dl2_df.columns
    assert "reco_disp_dy" in dl2_df.columns


def test_dl1ab(simulated_dl1ab):
    assert simulated_dl1ab.is_file()


@pytest.mark.private_data
def test_observed_dl1ab(tmp_path, observed_dl1_files):
    output_dl1ab = tmp_path / "dl1ab.h5"
    run_program(
        "lstchain_dl1ab", "-f", observed_dl1_files["dl1_file1"], "-o", output_dl1ab
    )
    assert output_dl1ab.is_file()
    dl1ab = pd.read_hdf(output_dl1ab, key=dl1_params_lstcam_key)
    dl1 = pd.read_hdf(observed_dl1_files["dl1_file1"], key=dl1_params_lstcam_key)
    np.testing.assert_allclose(dl1, dl1ab, rtol=1e-4, equal_nan=True)


def test_simulated_dl1ab_validity(simulated_dl1_file, simulated_dl1ab):
    assert simulated_dl1ab.is_file()
    dl1_df = pd.read_hdf(simulated_dl1_file, key=dl1_params_lstcam_key)
    dl1ab_df = pd.read_hdf(simulated_dl1ab, key=dl1_params_lstcam_key)
    np.testing.assert_allclose(dl1_df, dl1ab_df, rtol=1e-4, equal_nan=True)


def test_mc_r0_to_dl2(tmp_path, rf_models, mc_gamma_testfile):
    dl2_file = tmp_path / "dl2_gamma_test_large.h5"
    run_program(
        "lstchain_mc_r0_to_dl2",
        "--input-file",
        mc_gamma_testfile,
        "--path-models",
        rf_models["path"],
        "--store-dl1",
        "False",
        "--output-dir",
        tmp_path,
    )
    assert dl2_file.is_file()


def test_read_mc_dl2_to_pyirf(simulated_dl2_file):
    from lstchain.io.io import read_mc_dl2_to_pyirf
    import astropy.units as u

    events, sim_info = read_mc_dl2_to_pyirf(simulated_dl2_file)
    assert "true_energy" in events.colnames
    assert sim_info.energy_max == 330 * u.TeV


def test_read_data_dl2_to_QTable(temp_dir_observed_files):
    from lstchain.io.io import read_data_dl2_to_QTable

    real_data_dl2_file = temp_dir_observed_files / (
        "dl2_" + test_r0_path.with_suffix("").stem + ".h5"
    )
    events = read_data_dl2_to_QTable(real_data_dl2_file)
    assert "gh_score" in events.colnames<|MERGE_RESOLUTION|>--- conflicted
+++ resolved
@@ -137,13 +137,6 @@
         "1582059789516351903",
         "--dragon-reference-counter",
         "2516351600",
-<<<<<<< HEAD
-        "--ucts-t0-tib",
-        "1582059789516351903",
-        "--tib-counter0",
-        "2516351200",
-=======
->>>>>>> 7fb83894
     )
 
     run_program(
