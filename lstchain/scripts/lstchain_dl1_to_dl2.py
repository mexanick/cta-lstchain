--- conflicted
+++ resolved
@@ -89,11 +89,8 @@
     dl2 = dl1_to_dl2.apply_models(data, cls_gh, reg_energy, reg_disp_vector, custom_config=config)
 
     os.makedirs(args.outdir, exist_ok=True)
-<<<<<<< HEAD
     outfile = os.path.join(args.outdir, os.path.basename(args.datafile).replace('dl1','dl2'))
-=======
-    outfile = os.path.join(args.outdir, 'dl2_' + os.path.basename(args.datafile))
->>>>>>> f4c8df9d
+
 
     shutil.copyfile(args.datafile, outfile)
     write_dl2_dataframe(dl2.astype(float), outfile)
