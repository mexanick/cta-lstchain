--- conflicted
+++ resolved
@@ -161,11 +161,7 @@
                     muonintensityparam, size, size_outside_ring, muonringparam,
                     good_ring, radial_distribution,
                     mean_pixel_charge_around_ring, muonparameters
-<<<<<<< HEAD
-                ) = analyze_muon_event(
-=======
                 ) = analyze_muon_event(subarray,
->>>>>>> dded9577
                     event_id, image, geom, equivalent_focal_length,
                     mirror_area, args.plot_rings, args.plots_path
                 )
