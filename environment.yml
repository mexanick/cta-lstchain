--- conflicted
+++ resolved
@@ -20,10 +20,6 @@
   - pip:
       - pytest_runner
       - pytest-ordering
-<<<<<<< HEAD
       - ctapipe_io_lst~=0.9.0
-=======
-      - ctapipe_io_lst~=0.8.2
->>>>>>> a2b76b4f
       - ctaplot
       - pyirf~=0.4.0