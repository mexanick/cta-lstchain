name: lst-dev
channels:
  - default
  - cta-observatory
  - conda-forge
dependencies:
  - python=3.7
  - astropy>=4.2
  - pip
  - ctapipe~=0.10.5
  - gammapy>=0.18
  - h5py
  - ipython
  - jupyter
  - notebook
  - joblib
  - toml
  - protobuf  # for protozfits
  - zeromq    # for protozfits
  - pip:
      - pytest_runner
      - pytest-ordering
<<<<<<< HEAD
      - ctapipe_io_lst~=0.8.2
=======
      - ctapipe_io_lst~=0.9.0
>>>>>>> df8e5ccd
      - ctaplot
      - pyirf~=0.4.0<|MERGE_RESOLUTION|>--- conflicted
+++ resolved
@@ -20,10 +20,6 @@
   - pip:
       - pytest_runner
       - pytest-ordering
-<<<<<<< HEAD
-      - ctapipe_io_lst~=0.8.2
-=======
       - ctapipe_io_lst~=0.9.0
->>>>>>> df8e5ccd
       - ctaplot
       - pyirf~=0.4.0